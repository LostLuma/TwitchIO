:orphan:


Master
======
- TwitchIO
    - Additions
        - Added :attr:`~twitchio.Message.first` to :class:`~twitchio.Message`
        - Added :func:`~twitchio.PartialUser.fetch_channel_emotes` to :class:`~twitchio.PartialUser`
        - Added :func:`~twitchio.Client.fetch_global_emotes` to :class:`~twitchio.Client`
        - Added :func:`~twitchio.Client.event_channel_join_failure` event:
            - This is dispatched when the bot fails to join a channel
            - This also makes the channel join error message in logs optional
    - Bug fixes
        - Fix AuthenticationError not being properly propagated when a bad token is given
        - Fix channel join failures causing `ValueError: list.remove(x): x not in list` when joining channels after the initial start
        - Added :attr:`~twitchio.Chatter.is_vip` property to Chatter
        - New PartialUser methods
            - :func:`~twitchio.PartialUser.fetch_follower_count` to fetch total follower count of a User
            - :func:`~twitchio.PartialUser.fetch_following_count` to fetch total following count of a User

        - Fix whispers that were not able to be parsed
        - Fix USERSTATE parsing incorrect user
        - Fix errors when event loop is started using `run_until_complete` to call methods prior to :func:`~twitchio.Client.run`
        - Improved handling of USERNOTICE messages and the tags created for :func:`~twitchio.Client.event_raw_usernotice`

- ext.routines
    - Additions
        - Added the :func:`~twitchio.ext.routines.Routine.change_interval` method.

- ext.commands
    - Bug fixes
        - Make sure double-quotes are properly tokenized for bot commands
        
- ext.pubsub
    - Additions
        - Websocket automatically handles "RECONNECT" requests by Twitch
    - Bug fixes      
        - Unsubscribing from Pubsubevents works again
        - Fix a forgotten nonce in :func:`~twitchio.ext.pubsub.websocket._send_topics`
        - :class:`~twitchio.ext.pubsub.PubSubModerationActionChannelTerms` now uses the correct type data

- ext.sound
    - Bug fixes
        - Make system calls to ffmpeg are more robust (works on windows and linux)

- ext.eventsub
    - Additions
        - Goal subscriptions have been Added
            - :func:`~twitchio.ext.eventsub.EventSubClient.subscribe_channel_goal_begin`
            - :func:`~twitchio.ext.eventsub.EventSubClient.subscribe_channel_goal_progress`
            - :func:`~twitchio.ext.eventsub.EventSubClient.subscribe_channel_goal_end`
            - :func:`~twitchio.ext.eventsub.event_eventsub_notification_channel_goal_begin`
            - :func:`~twitchio.ext.eventsub.event_eventsub_notification_channel_goal_progress`
            - :func:`~twitchio.ext.eventsub.event_eventsub_notification_channel_goal_end`
<<<<<<< HEAD
        - Channel subscription end
            - :func:`~twitchio.ext.eventsub.EventSubClient.subscribe_channel_subscription_end`
        - User authorization grant
            - :func:`~twitchio.ext.eventsub.EventSubClient.subscribe_user_authorization_granted`
=======
        - HypeTrainBeginProgressData now has the :attr:`~twitchio.ext.eventsub.HypeTrainBeginProgressData.level`
>>>>>>> ffa83462

    - Bug fixes
        Correct typo in :class:`~twitchio.ext.eventsub.HypeTrainBeginProgressData` attribute :attr:`~twitchio.ext.eventsub.HypeTrainBeginProgressData.expires`

2.4.0
======
- TwitchIO
    - Additions
        - Added :func:`~twitchio.Client.event_reconnect` to :class:`~twitchio.Client`
        - Add attribute docs to :class:`~twitchio.PartialUser` and :class:`~twitchio.User`
        - Added following new :class:`~twitchio.PartialUser` methods:
            - :func:`~twitchio.PartialUser.create_custom_reward`
            - :func:`~twitchio.PartialUser.chat_announcement`
            - :func:`~twitchio.PartialUser.delete_chat_messages`
            - :func:`~twitchio.PartialUser.fetch_channel_vips`
            - :func:`~twitchio.PartialUser.add_channel_vip`
            - :func:`~twitchio.PartialUser.remove_channel_vip`
            - :func:`~twitchio.PartialUser.add_channel_moderator`
            - :func:`~twitchio.PartialUser.remove_channel_moderator`
            - :func:`~twitchio.PartialUser.start_raid`
            - :func:`~twitchio.PartialUser.cancel_raid`
            - :func:`~twitchio.PartialUser.ban_user`
            - :func:`~twitchio.PartialUser.timeout_user`
            - :func:`~twitchio.PartialUser.unban_user`
            - :func:`~twitchio.PartialUser.send_whisper`
        - Added following new :class:`~twitchio.Client` methods:
            - :func:`~twitchio.Client.fetch_chatters_colors`
            - :func:`~twitchio.Client.update_chatter_color`
            - :func:`~twitchio.Client.fetch_channels`
        - Add ``duration`` and ``vod_offset`` attributes to :class:`~twitchio.Clip`
        - Added repr for :class:`~twitchio.CustomReward`
        - Added repr for :class:`~twitchio.PredictionOutcome`
        - Add extra attributes to :class:`~twitchio.UserBan`
    - Bug fixes
        - Added ``self.registered_callbacks = {}`` to :func:`~twitchio.Client.from_client_credentials`
        - Allow empty or missing initial_channels to trigger :func:`~twitchio.Client.event_ready`
        - Corrected :func:`twitchio.CustomRewardRedemption.fulfill` endpoint typo and creation
        - Corrected :func:`twitchio.CustomRewardRedemption.refund` endpoint typo and creation
        - Changed :func:`~twitchio.Client.join_channels` logic to handle bigger channel lists better
        - Corrected :class:`~twitchio.Predictor` slots and user keys, repr has also been added
        - Updated IRC parser to not strip colons from beginning of messages
        - Updated IRC parser to not remove multiple spaces when clumped together
        - Fixed :func:`twitchio.Client.start` exiting immediately
        - Chatters will now update correctly when someone leaves chat
        - Fixed a crash when twitch sends a RECONNECT notice

- ext.commands
    - Bug fixes
        - Add type conversion for variable positional arguments
        - Fixed message content while handling commands in reply messages

- ext.pubsub
    - Bug fixes
        - :class:`~twitchio.ext.pubsub.PubSubModerationAction` now handles missing keys

- ext.eventsub
    - Additions
        - Added Gift Subcriptions subscriptions for gifting other users Subs:
            - Subscribed via :func:`twitchio.ext.eventsub.EventSubClient.subscribe_channel_subscription_gifts`
            - Callback function is :func:`twitchio.ext.eventsub.event_eventsub_notification_subscription_gift`
        - Added Resubscription Message subscriptions for Resub messages:
            - Subscribed via :func:`twitchio.ext.eventsub.EventSubClient.subscribe_channel_subscription_messages`
            - Callback function is :func:`twitchio.ext.eventsub.event_eventsub_notification_subscription_message`
        - Added :func:`twitchio.ext.eventsub.EventSubClient.delete_all_active_subscriptions` for convenience
        - Created an Eventsub-specific :class:`~twitchio.ext.eventsub.CustomReward` model

2.3.0
=====
Massive documentation updates

- TwitchIO
    - Additions
        - Added ``retain_cache`` kwarg to Client and Bot. Default is True.
        - Poll endpoints added:
            - :func:`twitchio.PartialUser.fetch_polls`
            - :func:`twitchio.PartialUser.create_poll`
            - :func:`twitchio.PartialUser.end_poll`
        - Added :func:`twitchio.PartialUser.fetch_goals` method
        - Added :func:`twitchio.PartialUser.fetch_chat_settings` and :func:`twitchio.PartialUser.update_chat_settings` methods
        - Added :func:`twitchio.Client.part_channels` method
        - Added :func:`~twitchio.Client.event_channel_joined` event. This is dispatched when the bot joins a channel
        - Added first kwarg to :func:`twitchio.CustomReward.get_redemptions`

    - Bug fixes
        - Removed unexpected loop termination from ``WSConnection._close()``
        - Fix bug where # prefixed channel names and capitals in initial_channels would not trigger :func:`~twitchio.Client.event_ready`
        - Adjusted join channel rate limit handling
        - :func:`twitchio.PartialUser.create_clip` has been fixed by converting bool to string in http request
        - :attr:`~twitchio.Client.fetch_cheermotes` color attribute corrected
        - :func:`twitchio.PartialUser.fetch_channel_teams` returns empty list if no teams found rather than unhandled error
        - Fix :class:`twitchio.CustomRewardRedemption` so :func:`twitchio.CustomReward.get_redemptions` returns correctly

- ext.commands
    - :func:`twitchio.ext.commands.Bot.handle_commands` now also invokes on threads / replies
    - Cooldowns are now handled correctly per bucket.
    - Fix issue with :func:`twitchio.ext.commands.Bot.reload_module` where module is reloaded incorrectly if exception occurs
    - Additions
        - :func:`twitchio.ext.commands.Bot.handle_commands` now also invokes on threads / replies

    - Bug fixes
        - Cooldowns are now handled correctly per bucket.
        - Fix issue with :func:`twitchio.ext.Bot.reload_module` where module is reloaded incorrectly if exception occurs

- ext.pubsub
    - Channel subscription model fixes and additional type hints for Optional return values
    - :class:`~twitchio.ext.pubsub.PubSubBitsMessage` model updated to return correct data and updated typing
    - :class:`~twitchio.ext.pubsub.PubSubBitsBadgeMessage` model updated to return correct data and updated typing
    - :class:`~twitchio.ext.pubsub.PubSubChatMessage` now correctly returns a string rather than int for the Bits Events

2.2.0
=====
- ext.sounds
    - Added sounds extension. Check the :ref:`sounds-ref` documentation for more information.

- TwitchIO
    - Loosen aiohttp requirements to allow 3.8.1
    - :class:`~twitchio.Stream` was missing from ``__all__``. It is now available in the twitchio namespace.
    - Added ``.status``, ``.reason`` and ``.extra`` to :class:`HTTPException`
    - Fix ``Message._timestamp`` value when tag is not provided by twitch
    - Fix :func:`~twitchio.Client.wait_for_ready`
    - Remove loop= parameter inside :func:`~twitchio.Client.wait_for` for 3.10 compatibility
    - Add :attr:`~twitchio.Chatter.is_broadcaster` check to :class:`~twitchio.PartialChatter`. This is accessible as ``Context.author.is_broadcaster``
    - :func:`~twitchio.PartialUser.fetch_follow` will now return ``None`` if the FollowEvent does not exists
    - TwitchIO will now correctly handle error raised when only the prefix is typed in chat
    - Fix paginate logic in :func:`TwitchHTTP.request`

- ext.commands
    - Fixed an issue (`GH#273 <https://github.com/TwitchIO/TwitchIO/issues/273>`_) where cog listeners were not ejected when unloading a module

- ext.pubsub
    - Add channel subscription pubsub model.

- ext.eventsub
    - Add support for the following subscription types
        - :class:`twitchio.ext.eventsub.PollBeginProgressData`
            - ``channel.poll.begin``:
            - ``channel.poll.progress``
        - :class:`twitchio.ext.eventsub.PollEndData`
            - ``channel.poll.end``
        - :class:`twitchio.ext.eventsub.PredictionBeginProgressData`
            - ``channel.prediction.begin``
            - ``channel.prediction.progress``
        - :class:`twitchio.ext.eventsub.PredictionLockData`
            - ``channel.prediction.lock``
        - :class:`twitchio.ext.eventsub.PredictionEndData`
            - ``channel.prediction.end``

2.1.5
=====
- TwitchIO
    - Add ``user_id`` property to Client
    - Change id_cache to only cache if a value is not ``None``
    - Add :func:`Client.wait_for_ready`

2.1.4
======
- TwitchIO
    - Chatter.is_mod now uses name instead of display_name
    - Added ChannelInfo to slots
    - Remove loop= parameter for asyncio.Event in websocket for 3.10 compatibility

- ext.eventsub
    - ChannelCheerData now returns user if is_anonymous is False else None

2.1.3
======
- TwitchIO
    - Fix bug where chatter never checked for founder in is_subscriber
    - Fix rewards model so it can now handle pubsub and helix callbacks

- ext.commands
    - Fix TypeError in Bot.from_client_credentials

2.1.2
======
New logo!

- TwitchIO
    - Add :func:`Chatter.mention`
    - Re-add ``raw_usernotice`` from V1.x
    - Fix echo messages for replies
    - Fix a bug where the wrong user would be whispered
    - Fix a bug inside :func:`User.modify_stream` where the game_id key would be specified as ``"None"`` if not provided (GH#237)
    - Add support for teams and channelteams API routes
        - :class:`Team`, :class:`ChannelTeams`
        - :func:`Client.fetch_teams`
        - :func:`PartialUser.fetch_channel_teams`

- ext.commands
    - Fix issue where Bot.from_client_credentials would result in an inoperable Bot instance (GH#239)

- ext.pubsub
    - Added :func:`ext.pubsub.Websocket.pubsub_error` to support being notified of pubsub errors
    - Added :func:`ext.pubsub.Websocket.pubsub_nonce` to support being notified of pubsub nonces

- ext.eventsub
    - Patch 2.1.1 bug which breaks library on 3.7 for ext.eventsub

2.1.1
======
- TwitchIO
    - Patch a bug introduced in 2.1.0 that broke the library on python 3.7

2.1.0
======
- TwitchIO
    - Type the :class:`User` class
    - Update the library to use a proper ISO datetime parser
    - Add event_raw_usernotice event (GH#229)
    - :class:`User` fixed an issue where the User class couldn't fetch rewards (GH#214)
    - :class:`Chatter` fixed the docstring for the `badges` property
    - :func:`Chatter.is_subscriber` will now return True for founders
    - :class:`Client` change docstring on `fetch_channel`
    - Add support for the predictions API routes
        - :class:`Prediction`, :class:`Predictor`, :class:`PredictionOutcome`
        - :func:`PartialUser.end_prediction`, :func:`PartialUser.get_prediction`, :func:`PartialUser.create_prediction`
    - Add support for the schedules API routes
        - :class:`Schedule`, :class:`ScheduleSegment`, :class:`ScheduleCategory`, :class:`ScheduleVacation`
        - :func:`PartialUser.fetch_schedule`
    - Add :func:`PartialUser.modify_stream`
    - Fix bug where chatter cache would not be created
    - Fix bug where :func:`Client.wait_for` would cause internal asyncio.InvalidState errors

- ext.commands
    - General typing improvements
    - :func:`ext.commands.builtin_converters.convert_Clip` - Raise error when the regex doesn't match to appease linters. This should never be raised.
    - Added :func:`ext.commands.Context.reply` to support message replies

- ext.pubsub
    - Fixed bug with Pool.unsubscribe_topics caused by typo

- ext.eventsub
    - fix :class:`ext.eventsub.models.ChannelBanData`'s ``permanent`` attribute accessing nonexistent attrs from the event payload
    - Add documentation<|MERGE_RESOLUTION|>--- conflicted
+++ resolved
@@ -53,14 +53,14 @@
             - :func:`~twitchio.ext.eventsub.event_eventsub_notification_channel_goal_begin`
             - :func:`~twitchio.ext.eventsub.event_eventsub_notification_channel_goal_progress`
             - :func:`~twitchio.ext.eventsub.event_eventsub_notification_channel_goal_end`
-<<<<<<< HEAD
+
         - Channel subscription end
             - :func:`~twitchio.ext.eventsub.EventSubClient.subscribe_channel_subscription_end`
         - User authorization grant
             - :func:`~twitchio.ext.eventsub.EventSubClient.subscribe_user_authorization_granted`
-=======
+
         - HypeTrainBeginProgressData now has the :attr:`~twitchio.ext.eventsub.HypeTrainBeginProgressData.level`
->>>>>>> ffa83462
+
 
     - Bug fixes
         Correct typo in :class:`~twitchio.ext.eventsub.HypeTrainBeginProgressData` attribute :attr:`~twitchio.ext.eventsub.HypeTrainBeginProgressData.expires`
