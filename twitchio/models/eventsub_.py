"""
MIT License

Copyright (c) 2017 - Present PythonistaGuild

Permission is hereby granted, free of charge, to any person obtaining a copy
of this software and associated documentation files (the "Software"), to deal
in the Software without restriction, including without limitation the rights
to use, copy, modify, merge, publish, distribute, sublicense, and/or sell
copies of the Software, and to permit persons to whom the Software is
furnished to do so, subject to the following conditions:

The above copyright notice and this permission notice shall be included in all
copies or substantial portions of the Software.

THE SOFTWARE IS PROVIDED "AS IS", WITHOUT WARRANTY OF ANY KIND, EXPRESS OR
IMPLIED, INCLUDING BUT NOT LIMITED TO THE WARRANTIES OF MERCHANTABILITY,
FITNESS FOR A PARTICULAR PURPOSE AND NONINFRINGEMENT. IN NO EVENT SHALL THE
AUTHORS OR COPYRIGHT HOLDERS BE LIABLE FOR ANY CLAIM, DAMAGES OR OTHER
LIABILITY, WHETHER IN AN ACTION OF CONTRACT, TORT OR OTHERWISE, ARISING FROM,
OUT OF OR IN CONNECTION WITH THE SOFTWARE OR THE USE OR OTHER DEALINGS IN THE
SOFTWARE.
"""

from __future__ import annotations

from typing import TYPE_CHECKING, Any, ClassVar, Literal, NamedTuple, cast

from twitchio.assets import Asset
from twitchio.eventsub import RevocationReason, TransportMethod
from twitchio.models.channel_points import CustomReward
from twitchio.models.charity import CharityValues
from twitchio.models.chat import EmoteSet
from twitchio.user import PartialUser
from twitchio.utils import Colour, parse_timestamp


if TYPE_CHECKING:
    import datetime

    from twitchio.http import HTTPAsyncIterator, HTTPClient
    from twitchio.models.channel_points import CustomRewardRedemption
    from twitchio.types_.conduits import Condition, RevocationSubscription, RevocationTransport
    from twitchio.types_.eventsub import *
    from twitchio.types_.responses import (
        EventsubSubscriptionResponse,
        EventsubSubscriptionResponseData,
        EventsubTransportData,
    )


class BaseEvent:
    _registry: ClassVar[dict[str, type]] = {}
    subscription_type: ClassVar[str | None] = None

    def __init_subclass__(cls, **kwargs: Any) -> None:
        super().__init_subclass__(**kwargs)
        if cls.subscription_type is not None:
            BaseEvent._registry[cls.subscription_type] = cls


def create_event_instance(event_type: str, payload: dict[str, Any], http: HTTPClient | None = None) -> Any:
    event_cls = BaseEvent._registry.get(event_type)
    if event_cls is None:
        raise ValueError(f"No class registered for event type {event_type}")
    return event_cls(payload) if http is None else event_cls(payload, http=http)


class AutomodMessageHold(BaseEvent):
    """
    Represents an automod message hold event.

    Attributes
    ----------
    broadcaster: PartialUser
        The broadcaster specified in the request.
    user: PartialUser
        The user who sent the message.
    message_id: str
        The ID of the message that was flagged by automod.
    text: str
        The text content of the message.
    level: int
        The level of severity. Measured between 1 to 4.
    category: str
        The category of the message.
    held_at: datetime.datetime
        The datetime of when automod saved the message.
    emotes: list[ChatMessageEmote]
        List of emotes in the message.
    cheermotes: list[ChatMessageCheermote]
        List of cheermotes in the message.
    fragments: list[ChatMessageFragment]
        List of chat message fragments.
    """

    subscription_type = "automod.message.hold"

    __slots__ = ("broadcaster", "user", "message_id", "text", "level", "category", "held_at")

    def __init__(self, payload: AutomodMessageHoldEvent, *, http: HTTPClient) -> None:
        self.broadcaster = PartialUser(payload["broadcaster_user_id"], payload["broadcaster_user_login"], http=http)
        self.user = PartialUser(payload["user_id"], payload["user_login"], http=http)
        self.message_id: str = payload["message_id"]
        self.text: str = payload["message"]["text"]
        self.level: int = int(payload["level"])
        self.category: str = payload["category"]
        self.held_at: datetime.datetime = parse_timestamp(payload["held_at"])
        self.fragments: list[ChatMessageFragment] = [
            ChatMessageFragment(fragment, http=http) for fragment in payload["message"]["fragments"]
        ]

    def __repr__(self) -> str:
        return f"<AutomodMessageHold broadcaster={self.broadcaster} user={self.user} message_id={self.message_id} level={self.level}>"

    @property
    def emotes(self) -> list[ChatMessageEmote]:
        """
        A property that lists all of the emotes of a message.
        If no emotes are in the message this will return an empty list.

        Returns
        -------
        list[ChatMessageEmote]
            A list of ChatMessageEmote objects.
        """
        return [f.emote for f in self.fragments if f.emote is not None]

    @property
    def cheermotes(self) -> list[ChatMessageCheermote]:
        """
        A property that lists all of the cheermotes of a message.
        If no cheermotes are in the message this will return an empty list.

        Returns
        -------
        list[ChatMessageCheermote]
            A list of ChatMessageCheermote objects.
        """
        return [f.cheermote for f in self.fragments if f.cheermote is not None]


class AutomodMessageUpdate(AutomodMessageHold):
    """
    Represents an automod message update event.

    Attributes
    ----------
    broadcaster: PartialUser
        The broadcaster specified in the request.
    moderator: PartialUser
        The moderator who approved or denied the message.
    user: PartialUser
        The user who sent the message.
    message_id: str
        The ID of the message that was flagged by automod.
    text: str
        The text content of the message.
    level: int
        The level of severity. Measured between 1 to 4.
    category: str
        The category of the message.
    held_at: datetime.datetime
        The datetime of when automod saved the message.
    emotes: list[ChatMessageEmote]
        List of emotes in the message.
    cheermotes: list[ChatMessageCheermote]
        List of cheermotes in the message.
    fragments: list[ChatMessageFragment]
        List of chat message fragments.
    status: Literal["Approved", "Denied", "Expired"]
        The message's status. Possible values are:

        - Approved
        - Denied
        - Expired
    """

    subscription_type = "automod.message.update"

    __slots__ = ("moderator", "status")

    def __init__(self, payload: AutomodMessageUpdateEvent, *, http: HTTPClient) -> None:
        super().__init__(payload=payload, http=http)
        self.moderator = PartialUser(payload["moderator_user_id"], payload["moderator_user_login"], http=http)
        self.status: Literal["Approved", "Denied", "Expired"] = payload["status"]

    def __repr__(self) -> str:
        return f"<AutomodMessageUpdate broadcaster={self.broadcaster} user={self.user} message_id={self.message_id} level={self.level}>"


class AutomodSettingsUpdate(BaseEvent):
    """
    Represents an automod settings update event.

    Attributes
    ----------
    broadcaster: PartialUser
        The broadcaster who had their automod settings updated.
    moderator: PartialUser
        The moderator who changed the channel settings.
    overall_level: int | None
        The default AutoMod level for the broadcaster. This is `None` if the broadcaster has set one or more of the individual settings.
    disability: int
        The Automod level for discrimination against disability.
    aggression: int
        The Automod level for hostility involving aggression.
    misogyny: int
        The Automod level for discrimination against women.
    bullying: int
        The Automod level for hostility involving name calling or insults.
    swearing: int
        The Automod level for profanity.
    race_ethnicity_or_religion: int
        The Automod level for racial discrimination.
    sex_based_terms: int
        The Automod level for sexual content.
    sexuality_sex_or_gender: int
        The AutoMod level for discrimination based on sexuality, sex, or gender.
    """

    subscription_type = "automod.settings.update"

    __slots__ = (
        "broadcaster",
        "moderator",
        "overall_level",
        "disability",
        "aggression",
        "misogyny",
        "bullying",
        "swearing",
        "race_ethnicity_or_religion",
        "sex_based_terms",
        "sexuality_sex_or_gender",
    )

    def __init__(self, payload: AutomodSettingsUpdateEvent, *, http: HTTPClient) -> None:
        self.broadcaster = PartialUser(payload["broadcaster_user_id"], payload["broadcaster_user_login"], http=http)
        self.moderator = PartialUser(payload["moderator_user_id"], payload["moderator_user_login"], http=http)
        self.overall_level: int | None = int(payload["overall_level"]) if payload["overall_level"] is not None else None
        self.disability: int = int(payload["disability"])
        self.aggression: int = int(payload["aggression"])
        self.misogyny: int = int(payload["misogyny"])
        self.bullying: int = int(payload["bullying"])
        self.swearing: int = int(payload["swearing"])
        self.race_ethnicity_or_religion: int = int(payload["race_ethnicity_or_religion"])
        self.sex_based_terms: int = int(payload["sex_based_terms"])
        self.sexuality_sex_or_gender: int = int(payload["sexuality_sex_or_gender"])

    def __repr__(self) -> str:
        return f"<AutomodSettingsUpdate broadcaster={self.broadcaster} moderator={self.moderator} overall_level={self.overall_level}>"


class AutomodTermsUpdate(BaseEvent):
    """
    Represents an automod terms update event.

    Attributes
    ----------
    broadcaster: PartialUser
        The broadcaster specified in the request.
    moderator: PartialUser
        The moderator who changed the channel settings.
    action: Literal["add_permitted", "remove_permitted", "add_blocked", "remove_blocked"]
        The status change applied to the terms. Possible options are:

        - add_permitted
        - remove_permitted
        - add_blocked
        - remove_blocked

    automod: bool
        Whether this term was added due to an Automod message approve/deny action
    terms: list[str]
        The list of terms that had a status change.
    """

    subscription_type = "automod.terms.update"

    __slots__ = ("broadcaster", "moderator", "action", "automod", "terms")

    def __init__(self, payload: AutomodTermsUpdateEvent, *, http: HTTPClient) -> None:
        self.broadcaster = PartialUser(payload["broadcaster_user_id"], payload["broadcaster_user_login"], http=http)
        self.moderator = PartialUser(payload["moderator_user_id"], payload["moderator_user_login"], http=http)
        self.action: Literal["add_permitted", "remove_permitted", "add_blocked", "remove_blocked"] = payload["action"]
        self.automod: bool = bool(payload["from_automod"])
        self.terms: list[str] = payload["terms"]

    def __repr__(self) -> str:
        return f"<AutomodTermsUpdate broadcaster={self.broadcaster} moderator={self.moderator} action={self.action} automod={self.automod}>"


class ChannelUpdate(BaseEvent):
    """
    Represents a channel update event.

    Attributes
    ----------
    broadcaster: PartialUser
        An ID that identifies the emote set that the emote belongs to.
    title: str
        The channel's stream title.
    language: str
        The channel's broadcast language.
    category_id: str
        The channel's category ID.
    category_name: str
        The category name.
    content_classification_labels: list[str]
        List of content classification label IDs currently applied on the Channel.
    """

    subscription_type = "channel.update"

    __slots__ = ("broadcaster", "title", "category_id", "category_name", "content_classification_labels")

    def __init__(self, payload: ChannelUpdateEvent, *, http: HTTPClient) -> None:
        self.broadcaster = PartialUser(payload["broadcaster_user_id"], payload["broadcaster_user_login"], http=http)
        self.title: str = payload["title"]
        self.language: str = payload["language"]
        self.category_id: str = payload["category_id"]
        self.category_name: str = payload["category_name"]
        self.content_classification_labels: list[str] = payload["content_classification_labels"]

    def __repr__(self) -> str:
        return f"<ChannelUpdate title={self.title} language={self.language} category_id={self.category_id} category_name={self.category_name}>"


class ChannelFollow(BaseEvent):
    """
    Represents a channel follow event.

    Attributes
    ----------
    broadcaster: PartialUser
        The requested broadcaster to listen to follows for.
    user: PartialUser
        The user that is now following the specified channel.
    followed_at: datetime.datetime
        Datetime when the follow occurred.
    """

    subscription_type = "channel.follow"

    __slots__ = ("broadcaster", "user", "followed_at")

    def __init__(self, payload: ChannelFollowEvent, *, http: HTTPClient) -> None:
        self.broadcaster: PartialUser = PartialUser(
            payload["broadcaster_user_id"], payload["broadcaster_user_login"], http=http
        )
        self.user: PartialUser = PartialUser(payload["user_id"], payload["user_login"], http=http)
        self.followed_at: datetime.datetime = parse_timestamp(payload["followed_at"])

    def __repr__(self) -> str:
        return f"<ChannelFollow broadcaster={self.broadcaster} user={self.user} followed_at={self.followed_at}>"


class ChannelAdBreakBegin(BaseEvent):
    """
    Represents a channel ad break event.

    Attributes
    ----------
    broadcaster: PartialUser
        The broadcaster the ad was run on.
    requester: PartialUser
        The user that requested the ad.
    duration: int
        Length in seconds of the mid-roll ad break requested.
    automatic: bool
        Indicates if the ad was automatically scheduled via Ads Manager.
    started_at: datetime.datetime
        Datetime when the follow occurred.
    """

    subscription_type = "channel.ad_break.begin"

    __slots__ = ("broadcaster", "requester", "duration", "automatic", "started_at")

    def __init__(self, payload: ChannelAdBreakBeginEvent, *, http: HTTPClient) -> None:
        self.broadcaster: PartialUser = PartialUser(
            payload["broadcaster_user_id"], payload["broadcaster_user_login"], http=http
        )
        self.requester: PartialUser = PartialUser(payload["requester_user_id"], payload["requester_user_login"], http=http)
        self.duration: int = int(payload["duration_seconds"])
        self.automatic: bool = bool(payload["is_automatic"])
        self.started_at: datetime.datetime = parse_timestamp(payload["started_at"])

    def __repr__(self) -> str:
        return (
            f"<ChannelAdBreakBegin broadcaster={self.broadcaster} requester={self.requester} started_at={self.started_at}>"
        )


class ChannelChatClear(BaseEvent):
    """
    Represents a channel chat clear event.

    Attributes
    ----------
    broadcaster: PartialUser
        The broadcaster's chat that was cleared.
    """

    subscription_type = "channel.chat.clear"

    __slots__ = ("broadcaster",)

    def __init__(self, payload: ChannelChatClearEvent, *, http: HTTPClient) -> None:
        self.broadcaster: PartialUser = PartialUser(
            payload["broadcaster_user_id"], payload["broadcaster_user_login"], http=http
        )

    def __repr__(self) -> str:
        return f"<ChannelChatClear broadcaster={self.broadcaster}>"


class ChannelChatClearUserMessages(BaseEvent):
    """
    Represents a user's channel chat clear event.

    Attributes
    ----------
    broadcaster: PartialUser
        The broadcaster's chat that had the user's messages cleared.
    user: PartialUser
        The user that was banned or put in a timeout and had all their messaged deleted.
    """

    subscription_type = "channel.chat.clear_user_messages"

    __slots__ = ("broadcaster", "user")

    def __init__(self, payload: ChannelChatClearUserMessagesEvent, *, http: HTTPClient) -> None:
        self.broadcaster: PartialUser = PartialUser(
            payload["broadcaster_user_id"], payload["broadcaster_user_login"], http=http
        )
        self.user: PartialUser = PartialUser(payload["target_user_id"], payload["target_user_login"], http=http)

    def __repr__(self) -> str:
        return f"<ChannelChatClearUserMessages broadcaster={self.broadcaster} user={self.user}>"


class ChatMessageReply:
    """
    Represents a chat message reply.

    Attributes
    ----------
    parent_message_id: str
        An ID that uniquely identifies the parent message that this message is replying to.
    parent_message_body: str
        The message body of the parent message.
    parent_user: PartialUser
        The sender of the parent message.
    thread_message_id: str
        An ID that identifies the parent message of the reply thread.
    thread_user: PartialUser
        The sender of the thread's parent message.
    """

    __slots__ = (
        "parent_message_id",
        "parent_message_body",
        "parent_user",
        "thread_message_id",
        "thread_user",
    )

    def __init__(self, data: ChatMessageReplyData, *, http: HTTPClient) -> None:
        self.parent_message_id: str = data["parent_message_id"]
        self.parent_message_body: str = data["parent_message_body"]
        self.parent_user: PartialUser = PartialUser(data["parent_user_id"], data["parent_user_login"], http=http)
        self.thread_message_id: str = data["thread_message_id"]
        self.thread_user: PartialUser = PartialUser(data["thread_user_id"], data["thread_user_login"], http=http)

    def __repr__(self) -> str:
        return f"<ChatMessageReply parent_message_id={self.parent_message_id} parent_user={self.parent_user}>"


class ChatMessageCheer:
    """
    Represents a chat message cheer.

    Attributes
    ----------
    bits: int
        The amount of Bits the user cheered.
    """

    __slots__ = ("bits",)

    def __init__(self, data: ChatMessageCheerData) -> None:
        self.bits: int = int(data["bits"])

    def __repr__(self) -> str:
        return f"<ChatMessageCheer bits={self.bits}>"


class ChatMessageBadge:
    """
    Represents a chat message badge.

    Attributes
    ----------
    set_id: str
        An ID that identifies this set of chat badges. For example, Bits or Subscriber.
    id: str
        An ID that identifies this version of the badge. The ID can be any value.
        For example, for Bits, the ID is the Bits tier level, but for World of Warcraft, it could be Alliance or Horde.
    info: str
        Contains metadata related to the chat badges in the badges tag.
        Currently, this tag contains metadata only for subscriber badges, to indicate the number of months the user has been a subscriber.
    """

    __slots__ = ("set_id", "id", "info")

    def __init__(self, data: ChatMessageBadgeData) -> None:
        self.set_id: str = data["set_id"]
        self.id: str = data["id"]
        self.info: str = data["info"]

    def __repr__(self) -> str:
        return f"<ChatMessageBadge set_id={self.set_id} id={self.id} info={self.info}>"


class ChatMessageEmote:
    """
    Represents a chat message emote.

    Attributes
    ----------
    set_id: str
        An ID that identifies the emote set that the emote belongs to.
    id: str
        An ID that uniquely identifies this emote.
    owner: PartialUser
        The broadcaster who owns the emote.
    format: list[Literal["static", "animated"]]
        The formats that the emote is available in. For example, if the emote is available only as a static PNG, the array contains only static.
        But if the emote is available as a static PNG and an animated GIF, the array contains static and animated. The possible formats are:

        - animated - An animated GIF is available for this emote.
        - static - A static PNG file is available for this emote.

    """

    __slots__ = ("set_id", "id", "owner", "format", "_http")

    def __init__(self, data: ChatMessageEmoteData, *, http: HTTPClient) -> None:
        self._http: HTTPClient = http
        self.set_id: str = data["emote_set_id"]
        self.id: str = data["id"]
        owner_id: str | None = data.get("owner_id")
        self.owner: PartialUser | None = PartialUser(owner_id, None, http=http) if owner_id is not None else None
        self.format: list[Literal["static", "animated"]] = data.get("format", [])

    def __repr__(self) -> str:
        return f"<ChatMessageEmote set_id={self.set_id} id={self.id} owner={self.owner} format={self.format}>"

    async def fetch_emote_set(self, *, token_for: str | None = None) -> EmoteSet:
        """
        Fetches emotes for this emote set.

        Parameters
        ----------
        token_for : str | None
            An optional user token to use instead of the default app token.

        Returns
        -------
        EmoteSet
            A list of EmoteSet objects.
        """
        data = await self._http.get_emote_sets(emote_set_ids=[self.set_id], token_for=token_for)
        return EmoteSet(data["data"][0], template=data["template"], http=self._http)


class ChatMessageCheermote:
    """
    Represents a chat message cheermote.

    Attributes
    ----------
    prefix: str
        The name portion of the Cheermote string that you use in chat to cheer Bits. The full Cheermote string is the concatenation of {prefix} + {number of Bits}.
        For example, if the prefix is “Cheer” and you want to cheer 100 Bits, the full Cheermote string is Cheer100.
        When the Cheermote string is entered in chat, Twitch converts it to the image associated with the Bits tier that was cheered.
    bits: int
        The amount of bits cheered.
    tier: int
        The tier level of the cheermote.
    """

    __slots__ = ("prefix", "bits", "tier")

    def __init__(self, data: ChatMessageCheermoteData) -> None:
        self.prefix: str = data["prefix"]
        self.bits: int = int(data["bits"])
        self.tier: int = int(data["tier"])

    def __repr__(self) -> str:
        return f"<ChatMessageCheermote prefix={self.prefix} bits={self.bits} tier={self.tier}>"


class ChatMessageFragment:
    """
    Represents a chat message's fragments.

    Attributes
    ----------
    text: str
        The chat message in plain text.
    type: Literal["text", "cheermote", "emote", "mention"]
        The type of message fragment. Possible values:

        - text
        - cheermote
        - emote
         -mention

    mention: PartialUser | None
        The user that is mentioned, if one is mentioned.
    cheermote: ChatMessageCheermote | None
        Cheermote data if a cheermote is sent.
    emote: ChatMessageEmote | None
        Emote data if a cheermote is sent.
    """

    __slots__ = ("text", "type", "cheermote", "emote", "mention")

    def __init__(self, data: ChatMessageFragmentsData, *, http: HTTPClient) -> None:
        self.text = data["text"]
        self.type: Literal["text", "cheermote", "emote", "mention"] = data["type"]
        user = data.get("mention")
        self.mention: PartialUser | None = (
            PartialUser(user["user_id"], user["user_login"], http=http) if user is not None else None
        )
        self.cheermote: ChatMessageCheermote | None = (
            ChatMessageCheermote(data["cheermote"]) if data["cheermote"] is not None else None
        )
        self.emote: ChatMessageEmote | None = ChatMessageEmote(data["emote"], http=http) if data["emote"] else None

    def __repr__(self) -> str:
        return f"<ChatMessageFragment type={self.type} text={self.text}>"


class BaseChatMessage(BaseEvent):
    __slots__ = (
        "broadcaster",
        "text",
        "fragments",
        "id",
    )

    def __init__(
        self,
        payload: ChannelChatMessageEvent
        | ChatUserMessageHoldEvent
        | ChatUserMessageUpdateEvent
        | ChannelSuspiciousUserMessageEvent,
        *,
        http: HTTPClient,
    ) -> None:
        self.broadcaster: PartialUser = PartialUser(
            payload["broadcaster_user_id"], payload["broadcaster_user_login"], http=http
        )
        self.text: str = payload["message"]["text"]
        self.id = payload.get("message_id") or payload["message"].get("message_id")
        self.fragments: list[ChatMessageFragment] = [
            ChatMessageFragment(fragment, http=http) for fragment in payload["message"]["fragments"]
        ]

    def __repr__(self) -> str:
        return f"<{self.__class__.__name__} broadcaster={self.broadcaster} id={self.id} text={self.text}>"

    @property
    def emotes(self) -> list[ChatMessageEmote]:
        """
        A property that lists all of the emotes of a message.
        If no emotes are in the message this will return an empty list.

        Returns
        -------
        list[ChatMessageEmote]
            A list of ChatMessageEmote objects.
        """
        return [f.emote for f in self.fragments if f.emote is not None]

    @property
    def cheermotes(self) -> list[ChatMessageCheermote]:
        """
        A property that lists all of the cheermotes of a message.
        If no cheermotes are in the message this will return an empty list.

        Returns
        -------
        list[ChatMessageCheermote]
            A list of ChatMessageCheermote objects.
        """
        return [f.cheermote for f in self.fragments if f.cheermote is not None]


class ChatMessage(BaseChatMessage):
    """
    Represents a chat message.

    Attributes
    ----------
    broadcaster: PartialUser
        The broadcaster whose room recieved the message.
    chatter: PartialUser
        The user / chatter who sent the message.
    id: str
        A UUID that identifies the message.
    text: str
        The chat message in plain text.
    reply: ChatMessageReply | None
        Data regarding parent message and thread, if this message is a reply.
    type: Literal["text", "channel_points_highlighted", "channel_points_sub_only", "user_intro", "power_ups_message_effect", "power_ups_gigantified_emote"]
        The type of message. Possible values:

        - text
        - channel_points_highlighted
        - channel_points_sub_only
        - user_intro
        - power_ups_message_effect
        - power_ups_gigantified_emote

    fragments: ChatMessageFragment
        The chat message fragments.
    colour: Colour | None
        The colour of the user's name in the chat room.
    channel_points_id: str | None
        The ID of a channel points custom reward that was redeemed.
    channel_points_animation_id: str | None
        An ID for the type of animation selected as part of an “animate my message” redemption.
    cheer: ChatMessageCheer | None
        Data for a cheer, if received.
    badges: list[ChatMessageBadge]
        List of ChatMessageBadge for chat badges.
    source_broadcaster: PartialUser | None
        The broadcaster of the channel the message was sent from.
        Is `None` when the message happens in the same channel as the broadcaster.
        Is not `None` when in a shared chat session, and the action happens in the channel of a participant other than the broadcaster.
    source_id: str | None
        The source message ID from the channel the message was sent from.
        Is `None` when the message happens in the same channel as the broadcaster.
        Is not `None` when in a shared chat session, and the action happens in the channel of a participant other than the broadcaster.
    source_badges: list[ChatMessageBadge]
        The list of chat badges for the chatter in the channel the message was sent from.
        Is `None` when the message happens in the same channel as the broadcaster.
        Is not `None` when in a shared chat session, and the action happens in the channel of a participant other than the broadcaster.
    """

    subscription_type = "channel.chat.message"

    __slots__ = (
        "chatter",
        "colour",
        "badges",
        "type",
        "cheer",
        "reply",
        "channel_points_id",
        "channel_points_animation_id",
        "source_broadcaster",
        "source_id",
        "source_badges",
    )

    def __init__(self, payload: ChannelChatMessageEvent, *, http: HTTPClient) -> None:
        super().__init__(payload, http=http)
        self.chatter: PartialUser = PartialUser(payload["chatter_user_id"], payload["chatter_user_login"], http=http)
        self.colour: Colour | None = Colour.from_hex(payload["color"]) if payload["color"] else None
        self.channel_points_id: str | None = payload["channel_points_custom_reward_id"]
        self.channel_points_animation_id: str | None = payload["channel_points_animation_id"]
        self.reply: ChatMessageReply | None = (
            ChatMessageReply(payload["reply"], http=http) if payload["reply"] is not None else None
        )
        self.type: Literal[
            "text",
            "channel_points_highlighted",
            "channel_points_sub_only",
            "user_intro",
            "power_ups_message_effect",
            "power_ups_gigantified_emote",
        ] = payload["message_type"]

        self.cheer: ChatMessageCheer | None = ChatMessageCheer(payload["cheer"]) if payload["cheer"] is not None else None
        self.badges: list[ChatMessageBadge] = [ChatMessageBadge(badge) for badge in payload["badges"]]
        self.source_broadcaster: PartialUser | None = (
            PartialUser(payload["source_broadcaster_user_id"], payload["source_broadcaster_user_login"], http=http)
            if payload["source_broadcaster_user_id"] is not None
            else None
        )
        self.source_id: str | None = payload.get("source_message_id")
        self.source_badges: list[ChatMessageBadge] = [
            ChatMessageBadge(badge) for badge in (payload.get("source_badges") or [])
        ]

    def __repr__(self) -> str:
        return f"<ChatMessage broadcaster={self.broadcaster} chatter={self.chatter} id={self.id} text={self.text}>"

    @property
    def mentions(self) -> list[PartialUser]:
        """List of PartialUsers of chatters who were mentioned in the message."""
        return [f.mention for f in self.fragments if f.mention is not None]

    @property
    def color(self) -> Colour | None:
        """An alias for colour"""
        return self.colour


class ChatSub:
    """
    Represents a chat subscription.

    Attributes
    ----------
    tier: Literal["1000", "2000", "3000"]
        The type of subscription plan being used.

        | Type | Description |
        |------|-------------|
        | 1000 | First level of paid or Prime subscription. |
        | 2000 | Second level of paid subscription. |
        | 3000 | Third level of paid subscription. |

    prime: bool
        Indicates if the subscription was obtained through Amazon Prime.
    months: int
        The number of months the subscription is for.
    """

    __slots__ = ("tier", "prime", "months")

    def __init__(self, data: ChatSubData) -> None:
        self.tier: Literal["1000", "2000", "3000"] = data["sub_tier"]
        self.prime: bool = bool(data["is_prime"])
        self.months: int = int(data["duration_months"])

    def __repr__(self) -> str:
        return f"<ChatSub tier={self.tier} prime={self.prime} months={self.months}>"


class ChatResub:
    """
    Represents a chat resubscription.

    Attributes
    ----------
    tier: Literal["1000", "2000", "3000"]
        The type of subscription plan being used.

        | Type | Description |
        |------|-------------|
        | 1000 | First level of paid or Prime subscription. |
        | 2000 | Second level of paid subscription. |
        | 3000 | Third level of paid subscription. |

    prime: bool
        Indicates if the subscription was obtained through Amazon Prime.
    months: int
        The number of months the subscription is for.
    cumulative_months: int
        The total number of months the user has subscribed.
    streak_months: int
        The number of consecutive months the user's current subscription has been active.
        This is None if the user has opted out of sharing this information.
    gift: bool
        Whether or not the resub was a result of a gift.
    anonymous: bool | None
        Whether or not the gift was anonymous.
    gifter: PartialUser | None
        The user who gifted the subscription.
    """

    __slots__ = (
        "tier",
        "prime",
        "months",
        "cumulative_months",
        "streak_months",
        "gift",
        "anonymous",
        "gifter",
    )

    def __init__(self, data: ChatResubData, *, http: HTTPClient) -> None:
        self.tier: Literal["1000", "2000", "3000"] = data["sub_tier"]
        self.prime: bool = bool(data["is_prime"])
        self.gift: bool = bool(data["is_gift"])
        self.months: int = int(data["duration_months"])
        self.cumulative_months: int = int(data["cumulative_months"])
        self.streak_months: int | None = int(data["streak_months"]) if data["streak_months"] is not None else None
        self.anonymous: bool | None = (
            bool(data["gifter_is_anonymous"]) if data.get("gifter_is_anonymous") is not None else None
        )
        gifter = data.get("gifter_user_id")
        self.gifter: PartialUser | None = (
            PartialUser(str(data["gifter_user_id"]), data["gifter_user_login"], http=http) if gifter is not None else None
        )

    def __repr__(self) -> str:
        return f"<ChatResub tier={self.tier} prime={self.prime} months={self.months}>"


class ChatSubGift:
    """
    Represents a chat subscription gift.

    Attributes
    ----------
    tier: Literal["1000", "2000", "3000"]
        The type of subscription plan being used.

        | Type | Description |
        |------|-------------|
        | 1000 | First level of paid or Prime subscription. |
        | 2000 | Second level of paid subscription. |
        | 3000 | Third level of paid subscription. |

    months: int
        The number of months the subscription is for.
    cumulative_total: int | None
        The amount of gifts the gifter has given in this channel. `None` if anonymous.
    community_gift_id: int | None
        The ID of the associated community gift. `Mone` if not associated with a community gift.
    recipient: PartialUser
        The user who received the gift subscription.
    """

    __slots__ = ("months", "tier", "cumulative_total", "recipient", "community_gift_id")

    def __init__(self, data: ChatSubGiftData, *, http: HTTPClient) -> None:
        self.tier: Literal["1000", "2000", "3000"] = data["sub_tier"]
        self.months: int = int(data["duration_months"])
        self.cumulative_total: int | None = int(data["cumulative_total"]) if data["cumulative_total"] is not None else None
        self.community_gift_id: str | None = data.get("community_gift_id")
        self.recipient: PartialUser = PartialUser(data["recipient_user_id"], data["recipient_user_login"], http=http)

    def __repr__(self) -> str:
        return f"<ChatSubGift tier={self.tier} months={self.months} recipient={self.recipient}>"


class ChatCommunitySubGift:
    """
    Represents a chat community subscription gift.

    Attributes
    ----------
    tier: Literal["1000", "2000", "3000"]
        The type of subscription plan being used.

        | Type | Description |
        |------|-------------|
        | 1000 | First level of paid or Prime subscription. |
        | 2000 | Second level of paid subscription. |
        | 3000 | Third level of paid subscription. |

    total: int
        Number of subscriptions being gifted.
    cumulative_total: int | None
        The amount of gifts the gifter has given in this channel. `None`` if anonymous.
    id: str
        The ID of the associated community gift. `Mone` if not associated with a community gift.
    """

    __slots__ = ("total", "tier", "cumulative_total", "id")

    def __init__(self, data: ChatCommunitySubGiftData) -> None:
        self.tier: Literal["1000", "2000", "3000"] = data["sub_tier"]
        self.total: int = int(data["total"])
        self.cumulative_total: int | None = int(data["cumulative_total"]) if data["cumulative_total"] is not None else None
        self.id: str = data["id"]

    def __repr__(self) -> str:
        return f"<ChatCommunitySubGift id={self.id} tier={self.tier} total={self.total}>"


class ChatGiftPaidUpgrade:
    """
    Represents a paid chat subscription upgrade gift.

    Attributes
    ----------
    anonymous: bool
        Whether the gift was given anonymously.
    gifter: PartialUser | None
        The user who gifted the subscription. `None` if anonymous.
    """

    __slots__ = ("anonymous", "gifter")

    def __init__(self, data: ChatGiftPaidUpgradeData, *, http: HTTPClient) -> None:
        self.anonymous: bool = bool(data["gifter_is_anonymous"])
        gifter = data.get("gifter_user_id")
        self.gifter: PartialUser | None = (
            PartialUser(str(data["gifter_user_id"]), data["gifter_user_login"], http=http) if gifter is not None else None
        )

    def __repr__(self) -> str:
        return f"<ChatGiftPaidUpgrade anonymous={self.anonymous} gifter={self.gifter}>"


class ChatPrimePaidUpgrade:
    """
    Represents a prime chat subscription upgrade.

    Attributes
    ----------
    tier: Literal["1000", "2000", "3000"]
        The type of subscription plan being used.

        | Type | Description |
        |------|-------------|
        | 1000 | First level of paid or Prime subscription. |
        | 2000 | Second level of paid subscription. |
        | 3000 | Third level of paid subscription. |
    """

    __slots__ = ("tier",)

    def __init__(self, data: ChatPrimePaidUpgradeData) -> None:
        self.tier: Literal["1000", "2000", "3000"] = data["sub_tier"]

    def __repr__(self) -> str:
        return f"<ChatPrimePaidUpgrade tier={self.tier}>"


class ChatRaid:
    """
    Represents a chat raid event.

    Attributes
    ----------
    user: PartialUser
        The user raiding this channel.
    viewer_count: int
        The number of viewers raiding this channel from the user's channel.
    profile_image: Asset
        Profile image, as an Asset, of the user raiding this channel.
    """

    __slots__ = ("user", "viewer_count", "profile_image")

    def __init__(self, data: ChatRaidData, *, http: HTTPClient) -> None:
        self.user: PartialUser = PartialUser(data["user_id"], data["user_login"], http=http)
        self.viewer_count = int(data["viewer_count"])
        self.profile_image: Asset = Asset(data["profile_image_url"], http=http)

    def __repr__(self) -> str:
        return f"<ChatRaid user={self.user} viewer_count={self.viewer_count}>"


class ChatPayItForward:
    """
    Represents a pay it forward gift subscription.

    Attributes
    ----------
    anonymous: bool
        Whether the gift was given anonymously.
    gifter: PartialUser | None
        The user who gifted the subscription. `None` if anonymous.
    """

    __slots__ = ("anonymous", "gifter")

    def __init__(self, data: ChatPayItForwardData, *, http: HTTPClient) -> None:
        self.anonymous: bool = bool(data["gifter_is_anonymous"])
        gifter = data.get("gifter_user_id")
        self.gifter: PartialUser | None = (
            PartialUser(str(data["gifter_user_id"]), data["gifter_user_login"], http=http) if gifter is not None else None
        )

    def __repr__(self) -> str:
        return f"<ChatPayItForward anonymous={self.anonymous} gifter={self.gifter}>"


class ChatAnnouncement:
    """
    Represents a pay it forward gift subscription.

    Attributes
    ----------
    colour: Literal["BLUE", "PURPLE", "ORANGE", "GREEN", "PRIMARY"]
        Colour of the announcement.
    """

    __slots__ = ("colour",)

    def __init__(self, data: ChatAnnouncementData) -> None:
        self.colour: Literal["BLUE", "PURPLE", "ORANGE", "GREEN", "PRIMARY"] = data["color"]

    @property
    def color(self) -> Literal["BLUE", "PURPLE", "ORANGE", "GREEN", "PRIMARY"]:
        """An alias for Colour"""
        return self.colour

    def __repr__(self) -> str:
        return f"<ChatAnnouncement colour={self.colour}>"


class ChatBitsBadgeTier:
    """
    Represents a bits badge tier.

    Attributes
    ----------
    tier: int
        The tier of the Bits badge the user just earned. For example, 100, 1000, or 10000.
    """

    __slots__ = ("tier",)

    def __init__(self, data: ChatBitsBadgeTierData) -> None:
        self.tier: int = int(data["tier"])

    def __repr__(self) -> str:
        return f"<ChatBitsBadgeTier tier={self.tier}>"


class ChatCharityDonation:
    """
    Represents a charity donation.

    Attributes
    ----------
    name: str
        Name of the charity.
    amount: CharityValues
        The amount of money donation. This includes currency and decimal places.
    """

    __slots__ = ("name", "amount")

    def __init__(self, data: ChatCharityDonationData) -> None:
        self.name: str = data["charity_name"]
        self.amount: CharityValues = CharityValues(data["amount"])

    def __repr__(self) -> str:
        return f"<ChatCharityDonation name={self.name}>"


class ChatNotification(BaseEvent):
    """
    Represents a chat notification.

    Attributes
    ----------
    broadcaster: PartialUser
        The broadcaster / channel that received the notification.
    chatter: PartialUser
        The chatter / user that sent the message.
    anonymous: bool
        Whether or not the chatter is anonymous.
    colour: Colour
        The colour of the chatter / user's name in the chat room.
    badges: list[ChatMessageBadge]
        A list of badges the chatter / user has.
    system_message: str
        The message Twitch shows in the chat room for this notice.
    id: str
        The message ID (This is a UUID).
    text: str
        The chat message in plain text.
    fragments: list[ChatMessageFragment]
        A list of chat fragments, each containing structured data related to the messages, such as:

            - text
            - cheermote
            - emote
            - mention

    notice_type: Literal["sub", "resub", "sub_gift", "community_sub_gift", "gift_paid_upgrade", "prime_paid_upgrade", "raid", "unraid", "pay_it_forward", "announcement", "bits_badge_tier", "charity_donation", "shared_chat_sub", "shared_chat_resub", "shared_chat_community_sub_gift", "shared_chat_gift_paid_upgrade", "shared_chat_prime_paid_upgrade", "shared_chat_raid", "shared_chat_pay_it_forward", "shared_chat_announcement"]
        The type of notice. Possible values are:

            - sub
            - resub
            - sub_gift
            - community_sub_gift
            - gift_paid_upgrade
            - prime_paid_upgrade
            - raid
            - unraid
            - pay_it_forward
            - announcement
            - bits_badge_tier
            - charity_donation
            - shared_chat_sub
            - shared_chat_resub
            - shared_chat_community_sub_gift
            - shared_chat_gift_paid_upgrade
            - shared_chat_prime_paid_upgrade
            - shared_chat_raid
            - shared_chat_pay_it_forward
            - shared_chat_announcement

    sub: ChatSub | None
        Information about the sub event. `None` if `notice_type` is not `sub`.
    resub: ChatResub | None
        Information about the resub event. `None` if `notice_type` is not `resub`.
    sub_gift: ChatSubGift | None
                Information about the gift sub event. `None` if `notice_type` is not `sub_gift`.
    community_sub_gift: ChatCommunitySubGift | None
        Information about the community gift sub event. `None` if `notice_type` is not `community_sub_gift`.
    gift_paid_upgrade: ChatGiftPaidUpgrade | None
        nformation about the community gift paid upgrade event. `None` if `notice_type` is not `gift_paid_upgrade`.
    prime_paid_upgrade: ChatPrimePaidUpgrade | None
        Information about the Prime gift paid upgrade event. `None` if `notice_type` is not `prime_paid_upgrade`.
    raid: ChatRaid | None
        Information about the raid event. `None` if `notice_type` is not `raid`.
    unraid: None
        Returns None as this is an empty payload. You will need to check the `notice_type`.
    pay_it_forward: ChatPayItForward | None
        Information about the pay it forward event. `None` if `notice_type` is not `pay_it_forward`
    announcement: ChatAnnouncement | None
        Information about the announcement event. `None` if `notice_type` is not `announcement`
    bits_badge_tier: ChatBitsBadgeTier | None
        Information about the bits badge tier event. `None` if `notice_type` is not `bits_badge_tier`
    charity_donation: ChatCharityDonation
        Information about the announcement event. `None` if `notice_type` is not `charity_donation`
    shared_sub: ChatSub | None
        Information about the shared_chat_sub event. Is `None` if `notice_type` is not `shared_chat_sub`.
        This field has the same information as the sub field but for a notice that happened for a channel in a shared chat session other than the broadcaster in the subscription condition.
    shared_resub: ChatResub | None
        Information about the shared_chat_resub event. Is `None` if `notice_type` is not `shared_chat_resub`.
        This field has the same information as the resub field but for a notice that happened for a channel in a shared chat session other than the broadcaster in the subscription condition.
    shared_sub_gift: ChatSubGift | None
        Information about the shared_chat_sub_gift event. Is `None` if `notice_type` is not `shared_chat_sub_gift`.
        This field has the same information as the chat_sub_gift field but for a notice that happened for a channel in a shared chat session other than the broadcaster in the subscription condition.
    shared_community_sub_gift: ChatCommunitySubGift | None
        Information about the shared_chat_community_sub_gift event. Is `None` if `notice_type` is not `shared_chat_community_sub_gift`.
        This field has the same information as the community_sub_gift field but for a notice that happened for a channel in a shared chat session other than the broadcaster in the subscription condition.
    shared_gift_paid_upgrade: ChatGiftPaidUpgrade | None
        Information about the shared_chat_gift_paid_upgrade event. Is `None` if `notice_type` is not `shared_chat_gift_paid_upgrade`.
        This field has the same information as the gift_paid_upgrade field but for a notice that happened for a channel in a shared chat session other than the broadcaster in the subscription condition.
    shared_prime_paid_upgrade: ChatPrimePaidUpgrade | None
        Information about the shared_chat_chat_prime_paid_upgrade event. Is `None` if `notice_type` is not `shared_chat_prime_paid_upgrade`.
        This field has the same information as the prime_paid_upgrade field but for a notice that happened for a channel in a shared chat session other than the broadcaster in the subscription condition.
    shared_raid: ChatRaid | None
        Information about the shared_chat_raid event. Is `None` if `notice_type` is not `shared_chat_raid`.
        This field has the same information as the raid field but for a notice that happened for a channel in a shared chat session other than the broadcaster in the subscription condition.
    shared_pay_it_forward: ChatPayItForward | None
        Information about the shared_chat_pay_it_forward event. Is `None` if `notice_type` is not `shared_chat_pay_it_forward`.
        This field has the same information as the pay_it_forward field but for a notice that happened for a channel in a shared chat session other than the broadcaster in the subscription condition.
    shared_announcement: ChatAnnouncement | None
        Information about the shared_chat_announcement event. Is `None` if `notice_type` is not `shared_chat_announcement`.
        This field has the same information as the announcement field but for a notice that happened for a channel in a shared chat session other than the broadcaster in the subscription condition.
    """

    subscription_type = "channel.chat.notification"

    __slots__ = (
        "broadcaster",
        "chatter",
        "anonymous",
        "colour",
        "badges",
        "system_message",
        "id",
        "text",
        "fragments",
        "notice_type",
        "sub",
        "resub",
        "sub_gift",
        "community_sub_gift",
        "gift_paid_upgrade",
        "prime_paid_upgrade",
        "raid",
        "unraid",
        "pay_it_forward",
        "announcement",
        "bits_badge_tier",
        "charity_donation",
        "shared_chat_sub",
        "shared_chat_resub",
        "shared_chat_sub_gift",
        "shared_chat_community_sub_gift",
        "shared_chat_gift_paid_upgrade",
        "shared_chat_prime_paid_upgrade",
        "shared_chat_raid",
        "shared_chat_pay_it_forward",
        "shared_chat_announcement",
    )

    def __init__(self, payload: ChannelChatNotificationEvent, *, http: HTTPClient) -> None:
        self.broadcaster: PartialUser = PartialUser(
            payload["broadcaster_user_id"], payload["broadcaster_user_login"], http=http
        )
        self.chatter: PartialUser = PartialUser(payload["chatter_user_id"], payload["chatter_user_login"], http=http)
        self.anonymous: bool = bool(payload["chatter_is_anonymous"])
        self.colour: Colour | None = Colour.from_hex(payload["color"]) if payload["color"] else None
        self.badges: list[ChatMessageBadge] = [ChatMessageBadge(badge) for badge in payload["badges"]]
        self.system_message: str = payload["system_message"]
        self.id: str = payload["message_id"]
        self.text: str = payload["message"]["text"]
        self.fragments: list[ChatMessageFragment] = [
            ChatMessageFragment(fragment, http=http) for fragment in payload["message"]["fragments"]
        ]
        self.sub: ChatSub | None = ChatSub(payload["sub"]) if payload["sub"] is not None else None
        self.resub: ChatResub | None = ChatResub(payload["resub"], http=http) if payload["resub"] is not None else None
        self.sub_gift: ChatSubGift | None = (
            ChatSubGift(payload["sub_gift"], http=http) if payload["sub_gift"] is not None else None
        )
        self.community_sub_gift: ChatCommunitySubGift | None = (
            ChatCommunitySubGift(payload["community_sub_gift"]) if payload["community_sub_gift"] is not None else None
        )
        self.gift_paid_upgrade: ChatGiftPaidUpgrade | None = (
            ChatGiftPaidUpgrade(payload["gift_paid_upgrade"], http=http)
            if payload["gift_paid_upgrade"] is not None
            else None
        )
        self.prime_paid_upgrade: ChatPrimePaidUpgrade | None = (
            ChatPrimePaidUpgrade(payload["prime_paid_upgrade"]) if payload["prime_paid_upgrade"] is not None else None
        )
        self.raid: ChatRaid | None = ChatRaid(payload["raid"], http=http) if payload["raid"] is not None else None
        self.unraid: None = None
        self.pay_it_forward: ChatPayItForward | None = (
            ChatPayItForward(payload["pay_it_forward"], http=http) if payload["pay_it_forward"] is not None else None
        )
        self.announcement: ChatAnnouncement | None = (
            ChatAnnouncement(payload["announcement"]) if payload["announcement"] is not None else None
        )
        self.bits_badge_tier: ChatBitsBadgeTier | None = (
            ChatBitsBadgeTier(payload["bits_badge_tier"]) if payload["bits_badge_tier"] is not None else None
        )
        self.charity_donation: ChatCharityDonation | None = (
            ChatCharityDonation(payload["charity_donation"]) if payload["charity_donation"] is not None else None
        )
        self.shared_sub: ChatSub | None = (
            ChatSub(payload["shared_chat_sub"]) if payload["shared_chat_sub"] is not None else None
        )
        self.shared_resub: ChatResub | None = (
            ChatResub(payload["shared_chat_resub"], http=http) if payload["shared_chat_resub"] is not None else None
        )
        self.shared_sub_gift: ChatSubGift | None = (
            ChatSubGift(payload["shared_chat_sub_gift"], http=http) if payload["shared_chat_sub_gift"] is not None else None
        )
        self.shared_community_sub_gift: ChatCommunitySubGift | None = (
            ChatCommunitySubGift(payload["shared_chat_community_sub_gift"])
            if payload["shared_chat_community_sub_gift"] is not None
            else None
        )
        self.shared_gift_paid_upgrade: ChatGiftPaidUpgrade | None = (
            ChatGiftPaidUpgrade(payload["shared_chat_gift_paid_upgrade"], http=http)
            if payload["shared_chat_gift_paid_upgrade"] is not None
            else None
        )
        self.shared_prime_paid_upgrade: ChatPrimePaidUpgrade | None = (
            ChatPrimePaidUpgrade(payload["shared_chat_prime_paid_upgrade"])
            if payload["shared_chat_prime_paid_upgrade"] is not None
            else None
        )
        self.shared_raid: ChatRaid | None = (
            ChatRaid(payload["shared_chat_raid"], http=http) if payload["shared_chat_raid"] is not None else None
        )
        self.shared_pay_it_forward: ChatPayItForward | None = (
            ChatPayItForward(payload["shared_chat_pay_it_forward"], http=http)
            if payload["shared_chat_pay_it_forward"] is not None
            else None
        )
        self.shared_announcement: ChatAnnouncement | None = (
            ChatAnnouncement(payload["shared_chat_announcement"])
            if payload["shared_chat_announcement"] is not None
            else None
        )

        self.notice_type: Literal[
            "sub",
            "resub",
            "sub_gift",
            "community_sub_gift",
            "gift_paid_upgrade",
            "prime_paid_upgrade",
            "raid",
            "unraid",
            "pay_it_forward",
            "announcement",
            "bits_badge_tier",
            "charity_donation",
            "shared_chat_sub",
            "shared_chat_resub",
            "shared_chat_sub_gift",
            "shared_chat_community_sub_gift",
            "shared_chat_gift_paid_upgrade",
            "shared_chat_prime_paid_upgrade",
            "shared_chat_raid",
            "shared_chat_pay_it_forward",
            "shared_chat_announcement",
        ] = payload["notice_type"]

    @property
    def color(self) -> Colour | None:
        return self.colour

    def __repr__(self) -> str:
        return f"<ChatNotification broadcaster={self.broadcaster} chatter={self.chatter} id={self.id} text={self.text}>"


class ChatMessageDelete(BaseEvent):
    """
    Represents a chat message delete event.

    Attributes
    ----------
    broadcaster: PartialUser
        The broadcaster whose channel deleted the message.
    user: PartialUser
        The user whose message was deleted.
    message_id: str
        The message ID of the deleted message.
    """

    subscription_type = "channel.chat.message_delete"

    __slots__ = ("broadcaster", "user", "message_id")

    def __init__(self, payload: ChannelChatMessageDeleteEvent, *, http: HTTPClient) -> None:
        self.broadcaster: PartialUser = PartialUser(
            payload["broadcaster_user_id"], payload["broadcaster_user_login"], http=http
        )
        self.user: PartialUser = PartialUser(payload["target_user_id"], payload["target_user_login"], http=http)
        self.message_id: str = payload["message_id"]

    def __repr__(self) -> str:
        return f"<ChatMessageDelete broadcaster={self.broadcaster} user={self.user} message_id={self.message_id}>"


class ChatSettingsUpdate(BaseEvent):
    """
    Represents a chat settings update event.

    Attributes
    ----------
    broadcaster: PartialUser
        The broadcaster whose channel updated their chat settings.
    emote_mode: bool
        Whether chat messages must contain only emotes.
    slow_mode: bool
        Whether the broadcaster limits how often users in the chat room are allowed to send messages.
    slow_mode_wait_time: int | None
        The amount of time, in seconds, that users need to wait between sending messages. `None` if `slow_mode` is False.
    follower_mode: bool
        Whether the broadcaster restricts the chat room to followers only, based on how long they've followed.
    follower_mode_duration: int | None
        The length of time, in minutes, that the followers must have followed the broadcaster to participate in the chat room.
        `None` if `follower_mode` is False.
    subscriber_mode: bool
        Whether only users that subscribe to the broadcaster's channel can talk in the chat room.
    unique_chat_mode: bool
        Whether the broadcaster requires users to post only unique messages in the chat room.
    """

    subscription_type = "channel.chat_settings.update"

    __slots__ = (
        "broadcaster",
        "emote_mode",
        "follower_mode",
        "follower_mode_duration",
        "slow_mode",
        "slow_mode_wait_time",
        "subscriber_mode",
        "unique_chat_mode",
    )

    def __init__(self, payload: ChannelChatSettingsUpdateEvent, *, http: HTTPClient) -> None:
        self.broadcaster: PartialUser = PartialUser(
            payload["broadcaster_user_id"], payload["broadcaster_user_login"], http=http
        )
        self.emote_mode: bool = bool(payload["emote_mode"])
        self.follower_mode: bool = bool(payload["follower_mode"])
        self.slow_mode: bool = bool(payload["slow_mode"])
        self.subscriber_mode: bool = bool(payload["subscriber_mode"])
        self.unique_chat_mode: bool = bool(payload["unique_chat_mode"])
        self.slow_mode_wait_time: int | None = payload.get("slow_mode_wait_time_seconds")
        self.follower_mode_duration: int | None = payload.get("follower_mode_duration_minutes")

    def __repr__(self) -> str:
        return f"<ChatSettingsUpdate broadcaster={self.broadcaster} slow_mode={self.slow_mode} follower_mode={self.follower_mode} subscriber_mode={self.subscriber_mode} unique_chat_mode={self.unique_chat_mode}>"


class ChatUserMessageHold(BaseChatMessage):
    subscription_type = "channel.chat.user_message_hold"

    # TODO text is the caught text. Maybe we shouldn't inherit here after all.

    __slots__ = ("user",)

    def __init__(self, payload: ChatUserMessageHoldEvent, *, http: HTTPClient) -> None:
        super().__init__(payload, http=http)
        self.user: PartialUser = PartialUser(payload["user_id"], payload["user_login"], http=http)

    def __repr__(self) -> str:
        return f"<ChatUserMessageHold broadcaster={self.broadcaster} user={self.user} id={self.id} text={self.text}>"

    @property
    def full_message(self) -> str:
        return " ".join(fragment.text for fragment in self.fragments if fragment.type == "text")


class ChatUserMessageUpdate(BaseChatMessage):
    subscription_type = "channel.chat.user_message_update"

    # TODO text is the caught text. Maybe we shouldn't inherit here after all.

    __slots__ = ("user", "status")

    def __init__(self, payload: ChatUserMessageUpdateEvent, *, http: HTTPClient) -> None:
        super().__init__(payload, http=http)
        self.user: PartialUser = PartialUser(payload["user_id"], payload["user_login"], http=http)
        self.status: Literal["approved", "denied", "invalid"] = payload["status"]

    def __repr__(self) -> str:
        return f"<ChatUserMessageUpdate broadcaster={self.broadcaster} user={self.user} id={self.id} text={self.text}>"

    @property
    def full_message(self) -> str:
        return " ".join(fragment.text for fragment in self.fragments if fragment.type == "text")


class BaseSharedChatSession(BaseEvent):
    __slots__ = (
        "session_id",
        "broadcaster",
        "host",
    )

    def __init__(
        self,
        payload: ChannelSharedChatSessionBeginEvent | ChannelSharedChatSessionUpdateEvent | ChannelSharedChatSessionEndEvent,
        *,
        http: HTTPClient,
    ) -> None:
        self.session_id: str = payload["session_id"]
        self.broadcaster: PartialUser = PartialUser(
            payload["broadcaster_user_id"], payload["broadcaster_user_login"], http=http
        )
        self.host: PartialUser = PartialUser(
            payload["host_broadcaster_user_id"], payload["host_broadcaster_user_login"], http=http
        )

    def __repr__(self) -> str:
        return f"<BaseSharedChatSession session_id={self.session_id} broadcaster={self.broadcaster} host={self.host}>"


class SharedChatSessionBegin(BaseSharedChatSession):
    """
    Represents a shared chat session begin event.

    Attributes
    ----------
    session_id: PartialUser
        The unique identifier for the shared chat session.
    broadcaster: PartialUser
        The user of the channel in the subscription condition which is now active in the shared chat session.
    host: PartialUser
        The user of the host channel.
    participants: str
        List of participants in the session.
    """

    subscription_type = "channel.shared_chat.begin"

    __slots__ = ("participants",)

    def __init__(self, payload: ChannelSharedChatSessionBeginEvent, *, http: HTTPClient) -> None:
        super().__init__(payload, http=http)
        self.participants: list[PartialUser] = [
            PartialUser(p["broadcaster_user_id"], p["broadcaster_user_login"], http=http) for p in payload["participants"]
        ]

    def __repr__(self) -> str:
        return f"<BaseSharedChatSession session_id={self.session_id} broadcaster={self.broadcaster} host={self.host}>"


class SharedChatSessionUpdate(BaseSharedChatSession):
    """
    Represents a shared chat session begin event.

    Attributes
    ----------
    session_id: PartialUser
        The unique identifier for the shared chat session.
    broadcaster: PartialUser
        The user of the channel in the subscription condition which is now active in the shared chat session.
    host: PartialUser
        The user of the host channel.
    participants: str
        List of participants in the session.
    """

    subscription_type = "channel.shared_chat.update"

    __slots__ = ("participants",)

    def __init__(self, payload: ChannelSharedChatSessionUpdateEvent, *, http: HTTPClient) -> None:
        super().__init__(payload, http=http)
        self.participants: list[PartialUser] = [
            PartialUser(p["broadcaster_user_id"], p["broadcaster_user_login"], http=http) for p in payload["participants"]
        ]

    def __repr__(self) -> str:
        return f"<SharedChatSessionUpdate session_id={self.session_id} broadcaster={self.broadcaster} host={self.host}>"


class SharedChatSessionEnd(BaseSharedChatSession):
    """
    Represents a shared chat session end event.

    Attributes
    ----------
    session_id: PartialUser
        The unique identifier for the shared chat session.
    broadcaster: PartialUser
        The user of the channel in the subscription condition which is no longer active in the shared chat session.
    host: PartialUser
        The user of the host channel.
    """

    subscription_type = "channel.shared_chat.end"

    def __init__(self, payload: ChannelSharedChatSessionUpdateEvent, *, http: HTTPClient) -> None:
        super().__init__(payload, http=http)

    def __repr__(self) -> str:
        return f"<SharedChatSessionEnd session_id={self.session_id} broadcaster={self.broadcaster} host={self.host}>"


class ChannelSubscribe(BaseEvent):
    """
    Represents a channel subscribe event.

    Attributes
    ----------
    broadcaster: PartialUser
        The broadcaster whose channel received a subscription.
    user: PartialUser
        The user who subscribed to the channel.
    tier: str
        The tier of the subscription. Valid values are 1000, 2000, and 3000.
    gift: bool
        Whether the subscription is a gift.
    """

    subscription_type = "channel.subscribe"

    __slots__ = (
        "broadcaster",
        "user",
        "tier",
        "gift",
    )

    def __init__(self, payload: ChannelSubscribeEvent, *, http: HTTPClient) -> None:
        self.broadcaster: PartialUser = PartialUser(
            payload["broadcaster_user_id"], payload["broadcaster_user_login"], http=http
        )
        self.user: PartialUser = PartialUser(payload["user_id"], payload["user_login"], http=http)
        self.tier: Literal["1000", "2000", "3000"] = payload["tier"]
        self.gift: bool = bool(payload["is_gift"])

    def __repr__(self) -> str:
        return f"<ChannelSubscribe broadcaster={self.broadcaster} user={self.user} tier={self.tier} gift={self.gift}>"


class ChannelSubscriptionEnd(BaseEvent):
    """
    Represents a channel subscription end event.

    Attributes
    ----------
    broadcaster: PartialUser
        The broadcaster whose channel had the subscription end.
    user: PartialUser
        The user whose subscription ended.
    tier: str
        The tier of the subscription that ended. Valid values are 1000, 2000, and 3000.
    gift: bool
        Whether the subscription was a gift.
    """

    subscription_type = "channel.subscription.end"

    __slots__ = (
        "broadcaster",
        "user",
        "tier",
        "gift",
    )

    def __init__(self, payload: ChannelSubscriptionEndEvent, *, http: HTTPClient) -> None:
        self.broadcaster: PartialUser = PartialUser(
            payload["broadcaster_user_id"], payload["broadcaster_user_login"], http=http
        )
        self.user: PartialUser = PartialUser(payload["user_id"], payload["user_login"], http=http)
        self.tier: str = payload["tier"]
        self.gift: bool = bool(payload["is_gift"])

    def __repr__(self) -> str:
        return f"<ChannelSubscriptionEnd broadcaster={self.broadcaster} user={self.user} tier={self.tier} gift={self.gift}>"


class ChannelSubscriptionGift(BaseEvent):
    """
    Represents a channel subscription gift event.

    Attributes
    ----------
    broadcaster: PartialUser
        The broadcaster whose channel received the gift subscriptions.
    user: PartialUser | None
        The user who sent the gift. `None` if it was an anonymous subscription gift.
    tier: str
        The tier of the subscription that ended. Valid values are 1000, 2000, and 3000.
    total: int
        The number of subscriptions in the subscription gift.
    anonymous: bool
        Whether the subscription gift was anonymous.
    cumulative_total: int | None
        The number of subscriptions gifted by this user in the channel.
        This is `None` for anonymous gifts or if the gifter has opted out of sharing this information
    """

    subscription_type = "channel.subscription.gift"

    __slots__ = ("broadcaster", "user", "tier", "total", "cumulative_total", "anonymous")

    def __init__(self, payload: ChannelSubscriptionGiftEvent, *, http: HTTPClient) -> None:
        self.broadcaster: PartialUser = PartialUser(
            payload["broadcaster_user_id"], payload["broadcaster_user_login"], http=http
        )
        self.user: PartialUser | None = (
            PartialUser(payload["user_id"], payload["user_login"], http=http) if payload["user_id"] is not None else None
        )
        self.tier: str = payload["tier"]
        self.total: int = int(payload["total"])
        self.anonymous: bool = bool(payload["is_anonymous"])
        cumulative_total = payload.get("cumulative_total")
        self.cumulative_total: int | None = int(cumulative_total) if cumulative_total is not None else None

    def __repr__(self) -> str:
        return (
            f"<ChannelSubscriptionGift broadcaster={self.broadcaster} user={self.user} tier={self.tier} total={self.total}>"
        )


class BaseEmote:
    def __init__(self, data: BaseEmoteData) -> None:
        self.begin: int = int(data["begin"])
        self.end: int = int(data["end"])
        self.id: str = data["id"]

    def __repr__(self) -> str:
        return f"<BaseEmote id={self.id} begin={self.id} end={self.end}>"


class SubscribeEmote(BaseEmote):
    """
    Represents a subscription emote.

    Attributes
    ----------
    begin: int
        The index of where the emote starts in the text.
    end: int
        The index of where the emote ends in the text.
    id: str
        The emote ID.
    """

    def __init__(self, data: SubscribeEmoteData) -> None:
        super().__init__(data)

    def __repr__(self) -> str:
        return f"<SubscribeEmote id={self.id} begin={self.id} end={self.end}>"


class ChannelSubscriptionMessage(BaseEvent):
    """
    Represents a subscription message event.

    Attributes
    ----------
    broadcaster: PartialUser
        The broadcaster whose channel received a subscription message.
    user: PartialUser
        The user who sent a resubscription chat message.
    tier: str
        The tier of the user's subscription.
    months: str
        The month duration of the subscription.
    cumulative_months: int
        The total number of months the user has been subscribed to the channel.
    streak_months: int | None
        The number of consecutive months the user's current subscription has been active.
        `None` if the user has opted out of sharing this information
    text: str
        The text of the resubscription chat message.
    emotes: list[SubscribeEmote]
        List of emote information for the subscription message. This includes start and end positions for where the emote appears in the text.
    """

    subscription_type = "channel.subscription.message"

    __slots__ = ("broadcaster", "user", "tier", "message", "cumulative_months", "streak_months", "months")

    def __init__(self, payload: ChannelSubscribeMessageEvent, *, http: HTTPClient) -> None:
        self.broadcaster: PartialUser = PartialUser(
            payload["broadcaster_user_id"], payload["broadcaster_user_login"], http=http
        )
        self.user: PartialUser = PartialUser(payload["user_id"], payload["user_login"], http=http)
        self.tier: str = payload["tier"]
        self.months: int = int(payload["duration_months"])
        self.cumulative_months: int = int(payload["cumulative_months"])
        self.streak_months: int | None = int(payload["streak_months"]) if payload["streak_months"] is not None else None
        self.text: str = payload["message"]["text"]
        self.emotes: list[SubscribeEmote] = [SubscribeEmote(emote) for emote in payload["message"]["emotes"]]

    def __repr__(self) -> str:
        return f"<ChannelSubscriptionMessage broadcaster={self.broadcaster} user={self.user} text={self.text}>"


class ChannelCheer(BaseEvent):
    """
    Represents a channel cheer event.

    Attributes
    ----------
    broadcaster: PartialUser
        The broadcaster whose channel received a cheer.
    user: PartialUser | None
        The user who cheered on the specified channel. `None` if anonymous is true.
    anonymous: bool
        Whether the user cheered anonymously or not.
    bits: int
        The number of bits cheered.
    message: str
        The message sent with the cheer.
    """

    subscription_type = "channel.cheer"

    __slots__ = ("broadcaster", "user", "anonymous", "message", "bits")

    def __init__(self, payload: ChannelCheerEvent, *, http: HTTPClient) -> None:
        self.broadcaster: PartialUser = PartialUser(
            payload["broadcaster_user_id"], payload["broadcaster_user_login"], http=http
        )
        self.anonymous: bool = bool(payload["is_anonymous"])
        self.bits: int = int(payload["bits"])
        self.message: str = payload["message"]
        self.user: PartialUser | None = (
            PartialUser(payload["user_id"], payload["user_login"], http=http) if payload["user_id"] is not None else None
        )

    def __repr__(self) -> str:
        return f"<ChannelCheer broadcaster={self.broadcaster} user={self.user} bits={self.bits} message={self.message}>"


class ChannelRaid(BaseEvent):
    """
    Represents a channel raid event.

    Attributes
    ----------
    from_broadcaster: PartialUser
        The broadcaster whose channel started a raid.
    to_broadcaster: PartialUser
        The broadcaster whose channel is being raided.
    viewer_count: int
        The number of viewers in the raid.
    """

    subscription_type = "channel.raid"

    __slots__ = ("from_broadcaster", "to_boradcaster", "viewer_count")

    def __init__(self, payload: ChannelRaidEvent, *, http: HTTPClient) -> None:
        self.from_broadcaster: PartialUser = PartialUser(
            payload["from_broadcaster_user_id"], payload["from_broadcaster_user_login"], http=http
        )
        self.to_broadcaster: PartialUser = PartialUser(
            payload["to_broadcaster_user_id"], payload["to_broadcaster_user_login"], http=http
        )
        self.viewer_count: int = int(payload["viewers"])

    def __repr__(self) -> str:
        return f"<ChannelRaid from_broadcaster={self.from_broadcaster} to_broadcaster={self.to_broadcaster} viewer_count={self.viewer_count}>"


class ChannelBan(BaseEvent):
    """
    Represents a channel ban event.

    Attributes
    ----------
    broadcaster: PartialUser
        The broadcaster whose channel banned a user.
    user: PartialUser
        The user who was banned on the specified channel.
    moderator: PartialUser
        The moderator who banned the user.
    reason: str
        The reason behind the ban.
    banned_at: datetime.datetime
        The datetime of when the user was banned or put in a timeout.
    ends_at: datetime.datetime | None
        The datetime of when the timeout ends. `None` if the user was banned instead of put in a timeout
    permanent: bool
        Indicates whether the ban is permanent (True) or a timeout (False). If True, `ends_at` will be `None`.
    """

    subscription_type = "channel.ban"

    __slots__ = ("broadcaster", "user", "moderator", "reason", "banned_at", "ends_at", "permanent")

    def __init__(self, payload: ChannelBanEvent, *, http: HTTPClient) -> None:
        self.broadcaster: PartialUser = PartialUser(
            payload["broadcaster_user_id"], payload["broadcaster_user_login"], http=http
        )
        self.user: PartialUser = PartialUser(payload["user_id"], payload["user_login"], http=http)
        self.moderator: PartialUser = PartialUser(payload["moderator_user_id"], payload["moderator_user_login"], http=http)
        self.reason: str = payload["reason"]
        self.banned_at: datetime.datetime = parse_timestamp(payload["banned_at"])
        self.ends_at: datetime.datetime | None = (
            parse_timestamp(payload["ends_at"]) if payload["ends_at"] is not None else None
        )
        self.permanent: bool = bool(payload["is_permanent"])

    def __repr__(self) -> str:
        return f"<ChannelBan broadcaster={self.broadcaster} user={self.user} moderator={self.moderator} banned_at={self.banned_at}>"


class ChannelUnban(BaseEvent):
    """
    Represents a channel unban event.

    Attributes
    ----------
    broadcaster: PartialUser
        The broadcaster whose channel unbanned a user.
    user: PartialUser
        The user who was unbanned on the specified channel.
    moderator: PartialUser
        The moderator who unbanned the user.
    """

    subscription_type = "channel.unban"

    __slots__ = ("broadcaster", "user", "moderator")

    def __init__(self, payload: ChannelUnbanEvent, *, http: HTTPClient) -> None:
        self.broadcaster: PartialUser = PartialUser(
            payload["broadcaster_user_id"], payload["broadcaster_user_login"], http=http
        )
        self.user: PartialUser = PartialUser(payload["user_id"], payload["user_login"], http=http)
        self.moderator: PartialUser = PartialUser(payload["moderator_user_id"], payload["moderator_user_login"], http=http)

    def __repr__(self) -> str:
        return f"<ChannelUnban broadcaster={self.broadcaster} user={self.user} moderator={self.moderator}>"


class ChannelUnbanRequest(BaseEvent):
    """
    Represents a channel unban request event.

    Attributes
    ----------
    broadcaster: PartialUser
        The broadcaster whose channel received an unban request.
    user: PartialUser
        The user that is requesting to be unbanned.
    id: str
        The ID of the unban request.
    text: str
        The message sent in the unban request.
    created_at: datetime.datetime
        The datetime of when the unban request was created.
    """

    subscription_type = "channel.unban_request.create"

    __slots__ = ("broadcaster", "user", "id", "text", "created_at")

    def __init__(self, payload: ChannelUnbanRequestEvent, *, http: HTTPClient) -> None:
        self.broadcaster: PartialUser = PartialUser(
            payload["broadcaster_user_id"], payload["broadcaster_user_login"], http=http
        )
        self.user: PartialUser = PartialUser(payload["user_id"], payload["user_login"], http=http)
        self.id: str = payload["id"]
        self.text: str = payload["text"]
        self.created_at: datetime.datetime = parse_timestamp(payload["created_at"])

    def __repr__(self) -> str:
        return f"<ChannelUnbanRequest broadcaster={self.broadcaster} user={self.user} id={self.id}>"


class ChannelUnbanRequestResolve(BaseEvent):
    """
    Represents a channel unban request resolve event.

    Attributes
    ----------
    broadcaster: PartialUser
        The broadcaster whose channel resolved an unban request.
    user: PartialUser
        The user that is requesting to be unbanned.
    moderator: PartialUser | None
        The moderator who approved/denied the request. This is None is the user is unbanned (/unban) via chat.
    id: str
        The ID of the unban request.
    text: str
        The message sent in the unban request.
    status: Literal["approved", "canceled", "denied"]
        Whether the unban request was approved or denied. Can be the following:

        - approved
        - canceled
        - denied
    """

    subscription_type = "channel.unban_request.resolve"

    __slots__ = ("broadcaster", "user", "id", "text", "status")

    def __init__(self, payload: ChannelUnbanRequestResolveEvent, *, http: HTTPClient) -> None:
        self.broadcaster: PartialUser = PartialUser(
            payload["broadcaster_user_id"], payload["broadcaster_user_login"], http=http
        )
        self.user: PartialUser = PartialUser(payload["user_id"], payload["user_login"], http=http)
        self.moderator: PartialUser | None = (
            PartialUser(payload["moderator_user_id"], payload["moderator_user_login"], http=http)
            if payload["moderator_user_id"] is not None
            else None
        )
        self.id: str = payload["id"]
        self.text: str = payload["resolution_text"]
        self.status: Literal["approved", "canceled", "denied"] = payload["status"]

    def __repr__(self) -> str:
        return (
            f"<ChannelUnbanRequestResolve broadcaster={self.broadcaster} user={self.user} id={self.id} status={self.status}>"
        )


class ModerateFollowers:
    """
    Represents data associated with the followers command.

    Attributes
    ----------
    follow_duration: int
        The length of time, in minutes, that the followers must have followed the broadcaster to participate in the chat room.
    """

    __slots__ = ("follow_duration",)

    def __init__(self, data: ModerateFollowersData) -> None:
        self.follow_duration: int = int(data["follow_duration_minutes"])

    def __repr__(self) -> str:
        return f"<ModerateFollowers follow_duration={self.follow_duration}>"


class ModerateBan:
    """
    Represents data associated with the ban command.

    Attributes
    ----------
    user: PartialUser
        The user being banned.
    reason: str | None
        Reason given for the ban.
    """

    __slots__ = ("user", "reason")

    def __init__(self, data: ModerateBanData, *, http: HTTPClient) -> None:
        self.user: PartialUser = PartialUser(data["user_id"], data["user_login"], http=http)
        self.reason: str | None = data.get("reason")

    def __repr__(self) -> str:
        return f"<ModerateBan user={self.user} reason={self.reason}>"


class ModerateTimeout:
    """
    Represents data associated with the timeout command.

    Attributes
    ----------
    user: PartialUser
        The user being timed out.
    reason: str | None
        Reason given for the timeout.
    expires_at: datetime.datetime
        The time at which the timeout ends.
    """

    __slots__ = ("user", "reason", "expires_at")

    def __init__(self, data: ModerateTimeoutData, *, http: HTTPClient) -> None:
        self.user: PartialUser = PartialUser(data["user_id"], data["user_login"], http=http)
        self.reason: str | None = data.get("reason")
        self.expires_at: datetime.datetime = parse_timestamp(data["expires_at"])

    def __repr__(self) -> str:
        return f"<ModerateTimeout user={self.user} expires_at={self.expires_at}>"


class ModerateSlow:
    """
    Represents data associated with the slow command.

    Attributes
    ----------
    wait_time: int
        The amount of time, in seconds, that users need to wait between sending messages.
    """

    __slots__ = ("wait_time",)

    def __init__(self, data: ModerateSlowData) -> None:
        self.wait_time: int = int(data["wait_time_seconds"])

    def __repr__(self) -> str:
        return f"<ModerateSlow wait_time={self.wait_time}>"


class ModerateRaid:
    """
    Represents data associated with the raid command.

    Attributes
    ----------
    user: PartialUser
        The user being raided.
    viewer_count: int
        The viewer count.
    """

    __slots__ = ("user", "viewer_count")

    def __init__(self, data: ModerateRaidData, *, http: HTTPClient) -> None:
        self.user: PartialUser = PartialUser(data["user_id"], data["user_login"], http=http)
        self.viewer_count: int = int(data["viewer_count"])

    def __repr__(self) -> str:
        return f"<ModerateRaid user={self.user} viewer_count={self.viewer_count}>"


class ModerateDelete:
    """
    Represents data associated with the delete command.

    Attributes
    ----------
    user: PartialUser
        The user whose message is being deleted.
    message_id: str
        The ID of the message being deleted.
    text: str
        The text of the message being deleted.
    """

    __slots__ = ("user", "message_id", "text")

    def __init__(self, data: ModerateDeleteData, *, http: HTTPClient) -> None:
        self.user: PartialUser = PartialUser(data["user_id"], data["user_login"], http=http)
        self.message_id: str = data["message_id"]
        self.text: str = data["message_body"]

    def __repr__(self) -> str:
        return f"<ModerateDelete user={self.user} message_id={self.message_id} text={self.text}>"


class ModerateAutomodTerms:
    """
    Represents data associated with the automod terms changes.

    Attributes
    ----------
    action: Literal["add", "remove"]
        Either “add” or “remove”.
    list: Literal["blocked", "permitted"]
        Either “blocked” or “permitted”.
    terms: list[str]
        Terms being added or removed.
    from_automod: bool
        Whether the terms were added due to an Automod message approve/deny action.
    """

    __slots__ = ("action", "list", "terms", "from_automod")

    def __init__(self, data: ModerateAutoModTermsData) -> None:
        self.action: Literal["add", "remove"] = data["action"]
        self.list: Literal["blocked", "permitted"] = data["list"]
        self.terms: list[str] = data["terms"]
        self.from_automod: bool = bool(data["from_automod"])

    def __repr__(self) -> str:
        return f"<ModerateAutomodTerms action={self.action} list={self.list} terms={self.terms} from_automod={self.from_automod}>"


class ModerateUnbanRequest:
    """
    Represents data associated with an unban request.

    Attributes
    ----------
    approved: bool
        Whether or not the unban request was approved or denied.
    user: PartialUser
        The banned user.
    text: str
        The message included by the moderator explaining their approval or denial.
    """

    __slots__ = ("approved", "user", "text")

    def __init__(self, data: ModerateUnbanRequestData, *, http: HTTPClient) -> None:
        self.approved: bool = bool(data["is_approved"])
        self.user: PartialUser = PartialUser(data["user_id"], data["user_login"], http=http)
        self.text: str = data["moderator_message"]

    def __repr__(self) -> str:
        return f"<ModerateUnbanRequest approved={self.approved} user={self.user} text={self.text}>"


class ModerateWarn:
    """
    Represents data associated with the warn command.

    Attributes
    ----------
    user: PartialUser
        The user being warned.
    reason: str | None
        Reason given for the warning.
    chat_rules: list[str]
        Chat rules cited for the warning.
    """

    __slots__ = ("user", "reason", "chat_rules")

    def __init__(self, data: ModerateWarnData, *, http: HTTPClient) -> None:
        self.user: PartialUser = PartialUser(data["user_id"], data["user_login"], http=http)
        self.reason: str | None = data.get("reason")
        self.chat_rules: list[str] | None = data.get("chat_rules_cited")

    def __repr__(self) -> str:
        return f"<ModerateWarn user={self.user} reason={self.reason} chat_rules={self.chat_rules}>"


class ChannelModerate(BaseEvent):
    """
    Represents a channel moderate event, both V1 and V2.

    Attributes
    ----------
    broadcaster: PartialUser
        The broadcaster who had a moderate event occur.
    source_broadcaster: PartialUser
        The channel in which the action originally occurred. Is the same as `broadcaster` if not in shared chat.
    moderator: PartialUser
        The moderator who performed the action.
    followers: ModerateFollowers | None
        Information associated with the followers command.
    slow: ModerateSlow | None
        Information associated with the slow command.
    vip: PartialUser | None
        Information associated with the vip command.
    unvip: PartialUser | None
        Information associated with the unvip command.
    mod: PartialUser | None
        Information associated with the mod command.
    unmod: PartialUser | None
        Information associated with the unmod command.
    ban: ModerateBan | None
        Information associated with the ban command.
    unban: PartialUser | None
        Information associated with the unban command.
    timeout: ModerateTimeout | None
        Information associated with the timeout command.
    untimeout: PartialUser | None
        Information associated with the untimeout command.
    raid: ModerateRaid | None
        Information associated with the raid command.
    unraid: PartialUser | None
        Information associated with the unraid command.
    delete: ModerateDelete | None
        Information associated with the delete command.
    automod_terms: ModerateAutomodTerms | None
        Information associated with the automod terms changes.
    unban_request: ModerateUnbanRequest | None
        Information associated with an unban request.
    shared_ban: ModerateBan | None
        Information about the shared_chat_ban event.
        Is `None` if action is not shared_chat_ban.
        This field has the same information as the ban field but for a action that happened for a channel in a shared chat session other than the broadcaster in the subscription condition.
    shared_unban: PartialUser | None
        Information about the shared_chat_unban event.
        Is `None` if action is not shared_chat_unban.
        This field has the same information as the unban field but for a action that happened for a channel in a shared chat session other than the broadcaster in the subscription condition.
    shared_timeout: ModerateTimeout | None
        Information about the shared_chat_timeout event.
        Is `None` if action is not shared_chat_timeout.
        This field has the same information as the timeout field but for a action that happened for a channel in a shared chat session other than the broadcaster in the subscription condition.
    shared_untimeout: PartialUser | None
        Information about the shared_chat_untimeout event.
        Is `None` if action is not shared_chat_untimeout.
        This field has the same information as the untimeout field but for a action that happened for a channel in a shared chat session other than the broadcaster in the subscription condition.
    shared_delete: ModerateDelete | None
        Information about the shared_chat_delete event.
        Is `None` if action is not shared_chat_delete.
        This field has the same information as the delete field but for a action that happened for a channel in a shared chat session other than the broadcaster in the subscription condition.
    action: Literal[
            "ban",
            "timeout",
            "unban",
            "untimeout",
            "clear",
            "emoteonly",
            "emoteonlyoff",
            "followers",
            "followersoff",
            "uniquechat",
            "uniquechatoff",
            "slow",
            "slowoff",
            "subscribers",
            "subscribersoff",
            "unraid",
            "delete",
            "unvip",
            "vip",
            "raid",
            "add_blocked_term",
            "add_permitted_term",
            "remove_blocked_term",
            "remove_permitted_term",
            "mod",
            "unmod",
            "approve_unban_request",
            "deny_unban_request",
            "warn",
            "shared_chat_ban",
            "shared_chat_unban",
            "shared_chat_timeout",
            "shared_chat_untimeout",
            "shared_chat_delete",
        ]
        The type of action. `warn` is only available with V2.

            - ban
            - timeout
            - unban
            - untimeout
            - clear
            - emoteonly
            - emoteonlyoff
            - followers
            - followersoff
            - uniquechat
            - uniquechatoff
            - slow
            - slowoff
            - subscribers
            - subscribersoff
            - unraid
            - delete
            - unvip
            - vip
            - raid
            - add_blocked_term
            - add_permitted_term
            - remove_blocked_term
            - remove_permitted_term
            - mod
            - unmod
            - approve_unban_request
            - deny_unban_request
            - warn
            - shared_chat_ban
            - shared_chat_timeout
            - shared_chat_unban
            - shared_chat_untimeout
            - shared_chat_delete
    """

    subscription_type = "channel.moderate"

    __slots__ = (
        "broadcaster",
        "source_broadcaster",
        "moderator",
        "action",
        "followers",
        "slow",
        "vip",
        "unvip",
        "mod",
        "unmod",
        "ban",
        "unban",
        "timeout",
        "untimeout",
        "raid",
        "unraid",
        "delete",
        "automod_terms",
        "unban_request",
        "shared_ban",
        "shared_unban",
        "shared_timeout",
        "shared_untimeout",
        "shared_delete",
    )

    def __init__(self, payload: ChannelModerateEvent | ChannelModerateEventV2, *, http: HTTPClient) -> None:
        self.broadcaster: PartialUser = PartialUser(
            payload["broadcaster_user_id"], payload["broadcaster_user_login"], http=http
        )
        self.source_broadcaster: PartialUser = PartialUser(
            payload["source_broadcaster_user_id"], payload["source_broadcaster_user_login"], http=http
        )
        self.moderator: PartialUser = PartialUser(payload["moderator_user_id"], payload["moderator_user_login"], http=http)
        self.followers: ModerateFollowers | None = (
            ModerateFollowers(payload["followers"]) if payload["followers"] is not None else None
        )
        self.slow: ModerateSlow | None = ModerateSlow(payload["slow"]) if payload["slow"] is not None else None
        self.vip: PartialUser | None = (
            PartialUser(payload["vip"]["user_id"], payload["vip"]["user_login"], http=http)
            if payload["vip"] is not None
            else None
        )
        self.unvip: PartialUser | None = (
            PartialUser(payload["unvip"]["user_id"], payload["unvip"]["user_login"], http=http)
            if payload["unvip"] is not None
            else None
        )
        self.mod: PartialUser | None = (
            PartialUser(payload["mod"]["user_id"], payload["mod"]["user_login"], http=http)
            if payload["mod"] is not None
            else None
        )
        self.unmod: PartialUser | None = (
            PartialUser(payload["unmod"]["user_id"], payload["unmod"]["user_login"], http=http)
            if payload["unmod"] is not None
            else None
        )
        self.ban: ModerateBan | None = ModerateBan(payload["ban"], http=http) if payload["ban"] is not None else None
        self.unban: PartialUser | None = (
            PartialUser(payload["unban"]["user_id"], payload["unban"]["user_login"], http=http)
            if payload["unban"] is not None
            else None
        )
        self.timeout: ModerateTimeout | None = (
            ModerateTimeout(payload["timeout"], http=http) if payload["timeout"] is not None else None
        )
        self.untimeout: PartialUser | None = (
            PartialUser(payload["untimeout"]["user_id"], payload["untimeout"]["user_login"], http=http)
            if payload["untimeout"] is not None
            else None
        )
        self.raid: ModerateRaid | None = ModerateRaid(payload["raid"], http=http) if payload["raid"] is not None else None
        self.unraid: PartialUser | None = (
            PartialUser(payload["unraid"]["user_id"], payload["unraid"]["user_login"], http=http)
            if payload["unraid"] is not None
            else None
        )
        self.delete: ModerateDelete | None = ModerateDelete(payload["delete"], http=http) if payload["delete"] else None
        self.automod_terms: ModerateAutomodTerms | None = (
            ModerateAutomodTerms(payload["automod_terms"]) if payload["automod_terms"] is not None else None
        )
        self.unban_request: ModerateUnbanRequest | None = (
            ModerateUnbanRequest(payload["unban_request"], http=http) if payload["unban_request"] is not None else None
        )
        self.shared_ban: ModerateBan | None = (
            ModerateBan(payload["shared_chat_ban"], http=http) if payload["shared_chat_ban"] is not None else None
        )
        self.shared_unban: PartialUser | None = (
            PartialUser(payload["shared_chat_unban"]["user_id"], payload["shared_chat_unban"]["user_login"], http=http)
            if payload["shared_chat_unban"] is not None
            else None
        )
        self.shared_timeout: ModerateTimeout | None = (
            ModerateTimeout(payload["shared_chat_timeout"], http=http)
            if payload["shared_chat_timeout"] is not None
            else None
        )
        self.shared_untimeout: PartialUser | None = (
            PartialUser(
                payload["shared_chat_untimeout"]["user_id"], payload["shared_chat_untimeout"]["user_login"], http=http
            )
            if payload["shared_chat_untimeout"] is not None
            else None
        )
        self.shared_delete: ModerateDelete | None = (
            ModerateDelete(payload["shared_chat_delete"], http=http) if payload["shared_chat_delete"] else None
        )

        self.action: Literal[
            "ban",
            "timeout",
            "unban",
            "untimeout",
            "clear",
            "emoteonly",
            "emoteonlyoff",
            "followers",
            "followersoff",
            "uniquechat",
            "uniquechatoff",
            "slow",
            "slowoff",
            "subscribers",
            "subscribersoff",
            "unraid",
            "delete",
            "unvip",
            "vip",
            "raid",
            "add_blocked_term",
            "add_permitted_term",
            "remove_blocked_term",
            "remove_permitted_term",
            "mod",
            "unmod",
            "approve_unban_request",
            "deny_unban_request",
            "warn",
            "shared_chat_ban",
            "shared_chat_unban",
            "shared_chat_timeout",
            "shared_chat_untimeout",
            "shared_chat_delete",
        ] = payload["action"]
        warn = payload.get("warn")
        self.warn: ModerateWarn | None = ModerateWarn(warn, http=http) if warn is not None else None


class ChannelModeratorAdd(BaseEvent):
    """
    Represents a moderator add event.

    Attributes
    ----------
    broadcaster: PartialUser
        The broadcaster who had a new moderator added.
    user: PartialUser
        The new moderator.
    """

    subscription_type = "channel.moderator.add"

    __slots__ = ("broadcaster", "user")

    def __init__(self, payload: ChannelModeratorAddEvent, *, http: HTTPClient) -> None:
        self.broadcaster: PartialUser = PartialUser(
            payload["broadcaster_user_id"], payload["broadcaster_user_login"], http=http
        )
        self.user: PartialUser = PartialUser(payload["user_id"], payload["user_login"], http=http)

    def __repr__(self) -> str:
        return f"<ChannelModeratorAdd broadcaster={self.broadcaster} user={self.user}>"


class ChannelModeratorRemove(BaseEvent):
    """
    Represents a moderator remove event.

    Attributes
    ----------
    broadcaster: PartialUser
        The broadcaster who had a moderator removed.
    user: PartialUser
        The removed moderator.
    """

    subscription_type = "channel.moderator.remove"

    __slots__ = ("broadcaster", "user")

    def __init__(self, payload: ChannelModeratorRemoveEvent, *, http: HTTPClient) -> None:
        self.broadcaster: PartialUser = PartialUser(
            payload["broadcaster_user_id"], payload["broadcaster_user_login"], http=http
        )
        self.user: PartialUser = PartialUser(payload["user_id"], payload["user_login"], http=http)

    def __repr__(self) -> str:
        return f"<ChannelModeratorRemove broadcaster={self.broadcaster} user={self.user}>"


class ChannelPointsEmote(BaseEmote):
    def __init__(self, data: ChannelPointsEmoteData) -> None:
        super().__init__(data)

    def __repr__(self) -> str:
        return f"<ChannelPointsEmote id={self.id} begin={self.id} end={self.end}>"


class ChannelPointsAutoRedeemAdd(BaseEvent):
    subscription_type = "channel.channel_points_automatic_reward_redemption.add"

    __slots__ = ("broadcaster", "user", "id", "reward", "text", "emotes", "user_input", "redeemed_at")

    def __init__(self, payload: ChannelPointsAutoRewardRedemptionEvent, *, http: HTTPClient) -> None:
        self.broadcaster: PartialUser = PartialUser(
            payload["broadcaster_user_id"], payload["broadcaster_user_login"], http=http
        )
        self.user: PartialUser = PartialUser(payload["user_id"], payload["user_login"], http=http)
        self.id: str = payload["id"]
        self.text: str = payload["message"]["text"]
        self.emotes: list[ChannelPointsEmote] = [ChannelPointsEmote(emote) for emote in payload["message"]["emotes"]]
        self.user_input: str | None = payload.get("user_input")
        self.redeemed_attributes: datetime.datetime = parse_timestamp(payload["redeemed_at"])

    def __repr__(self) -> str:
        return f"<ChannelPointsAutoRedeemAdd broadcaster={self.broadcaster} user={self.user} id={self.id}>"


class RewardLimitSettings(NamedTuple):
    """
    NamedTuple that represents a custom reward's stream limit settings.

    Attributes
    -----------
    enabled: bool
        Whether the stream setting is enabled or not.
    value: int
        The value of the limit setting.
    """

    enabled: bool
    value: int


class CooldownSettings(NamedTuple):
    """
    NamedTuple that represents a custom reward's cooldown settings.

    Attributes
    -----------
    enabled: bool
        Whether the stream setting is enabled or not.
    seconds: int
        The cooldown in seconds.
    """

    enabled: bool
    seconds: int


class ChannelPointsReward(BaseEvent):
    __slots__ = (
        "_http",
        "broadcaster",
        "id",
        "enabled",
        "paused",
        "in_stock",
        "title",
        "cost",
        "prompt",
        "input_required",
        "skip_queue",
        "cooldown_until",
        "colour",
        "max_per_stream",
        "max_per_user_per_stream",
        "_image",
        "default_image",
        "current_stream_redeems",
    )

    def __init__(
        self,
        payload: ChannelPointsCustomRewardAddEvent | ChannelPointsCustomRewardUpdateEvent | ReedemedRewardData,
        *,
        http: HTTPClient,
        broadcaster: PartialUser | None = None,
    ) -> None:
        self._http: HTTPClient = http
        self.id: str = payload["id"]
        self.title: str = payload["title"]
        self.cost: int = int(payload["cost"])
        self.prompt: str = payload["prompt"]
        self.broadcaster: PartialUser = broadcaster or (
            PartialUser(payload.get("broadcaster_user_id", ""), payload.get("broadcaster_user_login"), http=self._http)
        )
        self.enabled: bool | None = payload.get("is_enabled")
        self.paused: bool | None = payload.get("is_paused")
        self.in_stock: bool | None = payload.get("is_in_stock")
        self.input_required: bool | None = payload.get("is_user_input_required")
        self.skip_queue: bool | None = payload.get("should_redemptions_skip_request_queue")
        self.colour: Colour | None = Colour.from_hex(payload["background_color"]) if "background_color" in payload else None
        self.cooldown_until: datetime.datetime | None = (
            parse_timestamp(payload["cooldown_expires_at"])
            if "cooldown_expires_at" in payload and payload["cooldown_expires_at"] is not None
            else None
        )
        self.max_per_stream: RewardLimitSettings | None = (
            RewardLimitSettings(enabled=payload["max_per_stream"]["is_enabled"], value=payload["max_per_stream"]["value"])
            if "max_per_stream" in payload
            else None
        )
        self.max_per_user_per_stream: RewardLimitSettings | None = (
            RewardLimitSettings(
                enabled=payload["max_per_user_per_stream"]["is_enabled"],
                value=int(payload["max_per_user_per_stream"]["value"]),
            )
            if "max_per_user_per_stream" in payload
            else None
        )

        self.global_cooldown: CooldownSettings | None = (
            CooldownSettings(
                enabled=payload["global_cooldown"]["is_enabled"], seconds=int(payload["global_cooldown"]["seconds"])
            )
            if "global_cooldown" in payload
            else None
        )
        self.default_image: dict[str, str] | None = (
            {k: str(v) for k, v in payload["default_image"].items()} if "default_image" in payload else None
        )
        self.current_stream_redeems: int | None = payload.get("redemptions_redeemed_current_stream")
        self._image: ChannelPointsImageData | None = payload.get("image")

    def __repr__(self) -> str:
        return f"<ChannelPointsReward broadcaster={self.broadcaster} id={self.id} title={self.title} cost={self.cost}>"

    @property
    def color(self) -> Colour | None:
        return self.colour

    @property
    def image(self) -> dict[str, str] | None:
        if self._image is not None:
            return {k: str(v) for k, v in self._image.items()}
        else:
            return None

    def get_image(self, size: Literal["1x", "2x", "4x"] = "2x", use_default: bool = False) -> Asset | None:
        """
        Get an image Asset for the reward at a specified size.
        Falls back to default images if no custom images have been uploaded or if specified.

        Parameters
        ----------
        size : str
            The size key of the image. Options are "1x", "2x", "4x". Defaults to "2x".
        use_default : bool
            Use default images instead of user uploaded images.

        Returns
        -------
        Asset | None
            The Asset for the image. Falls back to default images if no custom images have been uploaded.
        """
        if use_default or self.image is None or f"url_{size}" not in self.image:
            if self.default_image and f"url_{size}" in self.default_image:
                url = self.default_image[f"url_{size}"]
            else:
                return None
        else:
            url = self.image[f"url_{size}"]

        return Asset(url, http=self._http)

    async def fetch_reward(self, *, token_for: str) -> CustomReward:
        reward = await self.broadcaster.fetch_custom_rewards(ids=[self.id], token_for=token_for)
        return reward[0]


class ChannelPointsRewardAdd(ChannelPointsReward):
    subscription_type = "channel.channel_points_custom_reward.add"

    def __init__(self, payload: ChannelPointsCustomRewardAddEvent, *, http: HTTPClient) -> None:
        super().__init__(payload, http=http)

    def __repr__(self) -> str:
        return f"<ChannelPointsRewardAdd broadcaster={self.broadcaster} id={self.id} title={self.title} cost={self.cost} enabled={self.enabled}>"


class ChannelPointsRewardUpdate(ChannelPointsReward):
    subscription_type = "channel.channel_points_custom_reward.update"

    def __init__(self, payload: ChannelPointsCustomRewardAddEvent, *, http: HTTPClient) -> None:
        super().__init__(payload, http=http)

    def __repr__(self) -> str:
        return f"<ChannelPointsRewardUpdate broadcaster={self.broadcaster} id={self.id} title={self.title} cost={self.cost} enabled={self.enabled}>"


class ChannelPointsRewardRemove(ChannelPointsReward):
    subscription_type = "channel.channel_points_custom_reward.remove"

    def __init__(self, payload: ChannelPointsCustomRewardAddEvent, *, http: HTTPClient) -> None:
        super().__init__(payload, http=http)

    def __repr__(self) -> str:
        return f"<ChannelPointsRewardRemove broadcaster={self.broadcaster} id={self.id} title={self.title} cost={self.cost} enabled={self.enabled}>"


class BaseChannelPointsRedemption(BaseEvent):
    __slots__ = ("id", "broadcaster", "user", "status", "reward", "redeemed_at", "user_input")

    def __init__(
        self, payload: ChannelPointsRewardRedemptionAddEvent | ChannelPointsRewardRedemptionUpdateEvent, *, http: HTTPClient
    ) -> None:
        self.id: str = payload["id"]
        self.broadcaster: PartialUser = PartialUser(
            payload["broadcaster_user_id"], payload["broadcaster_user_login"], http=http
        )
        self.user: PartialUser = PartialUser(payload["user_id"], payload["user_login"], http=http)
        self.status: Literal["unknown", "unfulfilled", "fulfilled", "canceled"] = payload["status"]
        self.redeemed_at: datetime.datetime = parse_timestamp(payload["redeemed_at"])
        self.reward: ChannelPointsReward = ChannelPointsReward(payload["reward"], http=http, broadcaster=self.broadcaster)
        self.user_input: str = payload["user_input"]

    def __repr__(self) -> str:
        return f"<BaseChannelPointsRedemption broadcaster={self.broadcaster} user{self.user} status={self.status} redeemed_at={self.redeemed_at}>"


class ChannelPointsRedemptionAdd(BaseChannelPointsRedemption):
    """
    Represents a channel points redemption add event.

    Attributes
    ----------
    broadcaster: PartialUser
        The broadcaster whose channel where the reward was redeemed.
    user: PartialUser
        The user that redeemed the reward.
    user_input: str
        The user input provided. Empty string if not provided.
    id: str
        The ID of the redemption.
    status: Literal["unknown", "unfulfilled", "fulfilled", "canceled"]
        The status of the redemption. Defaults to unfulfilled.

        - unknown
        - unfulfilled
        - fulfilled
        - canceled

    redeemed_at: datetime.datetime
        Datetime when the reward was redeemed.
    reward: ChannelPointsReward
        Information about the reward that was redeemed, at the time it was redeemed.
    """

    subscription_type = "channel.channel_points_custom_reward_redemption.add"

    def __init__(self, payload: ChannelPointsRewardRedemptionAddEvent, *, http: HTTPClient) -> None:
        self._http: HTTPClient = http
        super().__init__(payload, http=http)

    def __repr__(self) -> str:
        return f"<ChannelPointsRedemptionAdd broadcaster={self.broadcaster} user{self.user} status={self.status} redeemed_at={self.redeemed_at}>"

    async def fulfill(self, *, token_for: str) -> CustomRewardRedemption:
        """
        Updates the redemption's status to FULFILLED.

        !!! note
            Requires a user access token that includes the ``channel:manage:redemptions`` scope.

        Parameters
        -----------
        token_for: str
            The user's token that has permission manage the broadcaster's reward redemptions.

        Returns
        --------
        CustomRewardRedemption
        """
        from twitchio.models.channel_points import CustomRewardRedemption

        data = await self._http.patch_custom_reward_redemption(
            broadcaster_id=self.reward.broadcaster.id,
            id=self.id,
            token_for=token_for,
            reward_id=self.reward.id,
            status="FULFILLED",
        )
        reward = cast(CustomReward, self.reward)
        return CustomRewardRedemption(data["data"][0], parent_reward=reward, http=self._http)

    async def refund(self, *, token_for: str) -> CustomRewardRedemption:
        """
        Updates the redemption's status to CANCELED.

        !!! note
            Requires a user access token that includes the ``channel:manage:redemptions`` scope.

        Parameters
        -----------
        token_for: str
            The user's token that has permission manage the broadcaster's reward redemptions.

        Returns
        --------
        CustomRewardRedemption
        """
        from twitchio.models.channel_points import CustomRewardRedemption

        data = await self._http.patch_custom_reward_redemption(
            broadcaster_id=self.reward.broadcaster.id,
            id=self.id,
            token_for=token_for,
            reward_id=self.reward.id,
            status="CANCELED",
        )
        reward = cast(CustomReward, self.reward)
        return CustomRewardRedemption(data["data"][0], parent_reward=reward, http=self._http)


class ChannelPointsRedemptionUpdate(BaseChannelPointsRedemption):
    """
    Represents a channel points redemption update event.

    Attributes
    ----------
    broadcaster: PartialUser
        The broadcaster whose channel where the reward was redeemed.
    user: PartialUser
        The user that redeemed the reward.
    user_input: str
        The user input provided. Empty string if not provided.
    id: str
        The ID of the redemption.
    status: Literal["unknown", "unfulfilled", "fulfilled", "canceled"]
        The status of the redemption. Will be fulfilled or canceled.

        - unknown
        - unfulfilled
        - fulfilled
        - canceled

    redeemed_at: datetime.datetime
        Datetime when the reward was redeemed.
    reward: ChannelPointsReward
        Information about the reward that was redeemed, at the time it was redeemed.
    """

    subscription_type = "channel.channel_points_custom_reward_redemption.update"

    def __init__(self, payload: ChannelPointsRewardRedemptionUpdateEvent, *, http: HTTPClient) -> None:
        super().__init__(payload, http=http)

    def __repr__(self) -> str:
        return f"<ChannelPointsRedemptionUpdate broadcaster={self.broadcaster} user{self.user} status={self.status} redeemed_at={self.redeemed_at}>"


class PollChoice:
    """
    Represents a poll choice.

    !!! info
        channel_points_votes and votes will both be None for a Channel Poll Begin event.

    Attributes
    ----------
    id: str
        ID for the choice.
    title: str
        Text displayed for the choice.
    channel_points_votes: int | None
        Number of votes received via channel points. This is None for a Channel Poll Begin event.
    votes: int | None
        Total number of votes received for the choice across all methods of voting. This is None for a Channel Poll Begin event.
    """

    __slots__ = ("id", "title", "channel_points_votes", "votes")

    def __init__(self, data: PollChoiceData) -> None:
        self.id: str = data["id"]
        self.title: str = data["title"]
        self.channel_points_votes: int | None = data.get("channel_points_votes")
        self.votes: int | None = data.get("votes")

    def __repr__(self) -> str:
        return f"<PollChoice id={self.id} title={self.title}>"


class PollVoting(NamedTuple):
    """
    NamedTuple that represents a channel poll's voting settings.

    Attributes
    -----------
    enabled: bool
        Indicates if Channel Points can be used for voting.
    amount: int
        Number of Channel Points required to vote once with Channel Points.
    """

    enabled: bool
    amount: int


class BaseChannelPoll(BaseEvent):
    __slots__ = ("broadcaster", "id", "title", "status", "choices", "channel_points_voting", "started_at")

    def __init__(
        self, payload: ChannelPollBeginEvent | ChannelPollProgressEvent | ChannelPollEndEvent, *, http: HTTPClient
    ) -> None:
        self.id: str = payload["id"]
        self.broadcaster: PartialUser = PartialUser(
            payload["broadcaster_user_id"], payload["broadcaster_user_login"], http=http
        )
        self.title: str = payload["title"]
        self.choices: list[PollChoice] = [PollChoice(choice) for choice in payload["choices"]]
        self.channel_points_voting = PollVoting(
            enabled=payload["channel_points_voting"]["is_enabled"],
            amount=payload["channel_points_voting"]["amount_per_vote"],
        )
        self.started_at: datetime.datetime = parse_timestamp(payload["started_at"])

    def __repr__(self) -> str:
        return f"<BaseChannelPoll broadcaster={self.broadcaster} id={self.id} title={self.title}>"


class ChannelPollBegin(BaseChannelPoll):
    """
    Represents a channel poll begin event.

    Attributes
    ----------
    broadcaster: PartialUser
        The broadcaster whose channel started a poll.
    id: str
        ID of the poll.
    title: str
        Question displayed for the poll.
    choices: list[PollChoice]
        A list of choices for the poll.
    channel_points_voting: PollVoting
        The channel points voting settings.
    started_at: datetime.datetime
        The time the poll started.
    ends_at: datetime.datetime
       The time the poll will end.
    """

    subscription_type = "channel.poll.begin"

    __slots__ = ("ends_at",)

    def __init__(self, payload: ChannelPollBeginEvent, *, http: HTTPClient) -> None:
        super().__init__(payload=payload, http=http)
        self.ends_at: datetime.datetime = parse_timestamp(payload["ends_at"])

    def __repr__(self) -> str:
        return (
            f"<ChannelPollBegin broadcaster={self.broadcaster} id={self.id} title={self.title} started_at={self.started_at}>"
        )


class ChannelPollProgress(BaseChannelPoll):
    """
    Represents a channel poll progress event.

    Attributes
    ----------
    broadcaster: PartialUser
        The broadcaster whose channel had received a poll update.
    id: str
        ID of the poll.
    title: str
        Question displayed for the poll.
    choices: list[PollChoice]
        A list of choices for the poll.
    channel_points_voting: PollVoting
        The channel points voting settings.
    started_at: datetime.datetime
        The time the poll started.
    ends_at: datetime.datetime
       The time the poll will end.
    """

    subscription_type = "channel.poll.progress"

    __slots__ = ("ends_at",)

    def __init__(self, payload: ChannelPollProgressEvent, *, http: HTTPClient) -> None:
        super().__init__(payload=payload, http=http)
        self.ends_at: datetime.datetime = parse_timestamp(payload["ends_at"])

    def __repr__(self) -> str:
        return f"<ChannelPollProgress broadcaster={self.broadcaster} id={self.id} title={self.title} started_at={self.started_at}>"


class ChannelPollEnd(BaseChannelPoll):
    """
    Represents a channel poll begin event.

    Attributes
    ----------
    broadcaster: PartialUser
        The broadcaster whose channel had received a poll update.
    id: str
        ID of the poll.
    title: str
        Question displayed for the poll.
    choices: list[PollChoice]
        A list of choices for the poll.
    channel_points_voting: PollVoting
        The channel points voting settings.
    status: Literal["completed", "terminated", "archived"]
        The status of the poll. Valid values are:

        - completed
        - archived
        - terminated

    started_at: datetime.datetime
        The time the poll started.
    ended_at: datetime.datetime
       The time the poll ended.
    """

    subscription_type = "channel.poll.end"

    __slots__ = ("status", "ended_at")

    def __init__(self, payload: ChannelPollEndEvent, *, http: HTTPClient) -> None:
        super().__init__(payload=payload, http=http)
        self.status: Literal["completed", "terminated", "archived"] = payload["status"]
        self.ended_at: datetime.datetime = parse_timestamp(payload["ended_at"])

    def __repr__(self) -> str:
        return f"<ChannelPollEnd broadcaster={self.broadcaster} id={self.id} title={self.title} started_at={self.started_at} ended_at={self.ended_at}>"


class SuspiciousUserUpdate(BaseEvent):
    """
    Represents a suspicious user update event.

    Attributes
    ----------
    broadcaster: PartialUser
        The broadcaster whose channel had the treatment for a suspicious user was updated.
    user: PartialUser
        The suspicious user whose treatment was updated.
    moderator: PartialUser
        The moderator that updated the treatment for a suspicious user.
    low_trust_status: Literal["none", "active_monitoring", "restricted"]
        The status set for the suspicious user. Can be the following:

        - none
        - active_monitoring
        - restricted
    """

    subscription_type = "channel.suspicious_user.update"

    __slots__ = ("broadcaster", "user", "moderator", "low_trust_status")

    def __init__(self, payload: ChannelSuspiciousUserUpdateEvent, *, http: HTTPClient) -> None:
        self.broadcaster: PartialUser = PartialUser(
            payload["broadcaster_user_id"], payload["broadcaster_user_login"], http=http
        )
        self.user: PartialUser = PartialUser(payload["user_id"], payload["user_login"], http=http)
        self.moderator: PartialUser = PartialUser(payload["moderator_user_id"], payload["moderator_user_login"], http=http)
        self.low_trust_status: Literal["none", "active_monitoring", "restricted"] = payload["low_trust_status"]

    def __repr__(self) -> str:
        return f"<SuspiciousUserUpdate broadcaster={self.broadcaster} user={self.user} moderator={self.moderator} low_trust_status={self.low_trust_status}>"


class SuspiciousUserMessage(BaseEvent):
    """
    Represents a suspicious user message event.

    Attributes
    ----------
    broadcaster: PartialUser
        The broadcaster whose channel had the treatment for a suspicious user was updated.
    user: PartialUser
        The user that sent the message.
    low_trust_status: Literal["none", "active_monitoring", "restricted"]
        The status set for the suspicious user. Can be the following:

        - none
        - active_monitoring
        - restricted

    banned_channels: list[str]
        A list of channel IDs where the suspicious user is also banned.
    types: list[Literal["manual", "ban_evader_detector", "shared_channel_ban"]]
        User types (if any) that apply to the suspicious user. Can be the following:

        - manual
        - ban_evader_detector
        - shared_channel_ban

    evaluation: Literal["unknown", "possible", "likely"]
        A ban evasion likelihood value (if any) that as been applied to the user automatically by Twitch. Can be:

        - unknown
        - possible
        - likely

    message: BaseChatMessage
        The chat message.
    """

    subscription_type = "channel.suspicious_user.message"

    __slots__ = ("broadcaster", "user", "low_trust_status", "banned_channels", "types", "evaluation")

    def __init__(self, payload: ChannelSuspiciousUserMessageEvent, *, http: HTTPClient) -> None:
        self.broadcaster: PartialUser = PartialUser(
            payload["broadcaster_user_id"], payload["broadcaster_user_login"], http=http
        )
        self.user: PartialUser = PartialUser(payload["user_id"], payload["user_login"], http=http)
        self.low_trust_status: Literal["none", "active_monitoring", "restricted"] = payload["low_trust_status"]
        self.banned_channels: list[str] = payload["shared_ban_channel_ids"]
        self.types: list[Literal["manual", "ban_evader_detector", "shared_channel_ban"]] = payload["types"]
        self.evaluation: Literal["unknown", "possible", "likely"] = payload["ban_evasion_evaluation"]
        self.message: BaseChatMessage = BaseChatMessage(payload, http=http)

    def __repr__(self) -> str:
        return f"<SuspiciousUserMessage broadcaster={self.broadcaster} user={self.user} low_trust_status={self.low_trust_status}>"


class ChannelVIPAdd(BaseEvent):
    """
    Represents a channel VIP remove event.

    Attributes
    ----------
    broadcaster: PartialUser
        The broadcaster whose channel had a VIP added.
    user: PartialUser
        The user who was added as a VIP.
    """

    subscription_type = "channel.vip.add"

    __slots__ = ("broadcaster", "user")

    def __init__(self, payload: ChannelVIPAddEvent, *, http: HTTPClient) -> None:
        self.broadcaster: PartialUser = PartialUser(
            payload["broadcaster_user_id"], payload["broadcaster_user_login"], http=http
        )
        self.user: PartialUser = PartialUser(payload["user_id"], payload["user_login"], http=http)

    def __repr__(self) -> str:
        return f"<ChannelVIPAdd broadcaster={self.broadcaster} user={self.user}>"


class ChannelVIPRemove(BaseEvent):
    """
    Represents a channel VIP remove event.

    Attributes
    ----------
    broadcaster: PartialUser
        The broadcaster whose channel had a VIP removed.
    user: PartialUser
        The user who was removed as a VIP.
    """

    subscription_type = "channel.vip.remove"

    __slots__ = ("broadcaster", "user")

    def __init__(self, payload: ChannelVIPRemoveEvent, *, http: HTTPClient) -> None:
        self.broadcaster: PartialUser = PartialUser(
            payload["broadcaster_user_id"], payload["broadcaster_user_login"], http=http
        )
        self.user: PartialUser = PartialUser(payload["user_id"], payload["user_login"], http=http)

    def __repr__(self) -> str:
        return f"<ChannelVIPRemove broadcaster={self.broadcaster} user={self.user}>"


class ChannelWarningAcknowledge(BaseEvent):
    """
    Represents a channel warning acknowledge event.

    Attributes
    ----------
    broadcaster: PartialUser
        The broadcaster whose channel sent a warning.
    user: PartialUser
        The user that has acknowledged their warning.
    """

    subscription_type = "channel.warning.acknowledge"

    __slots__ = ("broadcaster", "user")

    def __init__(self, payload: ChannelWarningAcknowledgeEvent, *, http: HTTPClient) -> None:
        self.broadcaster: PartialUser = PartialUser(
            payload["broadcaster_user_id"], payload["broadcaster_user_login"], http=http
        )
        self.user: PartialUser = PartialUser(payload["user_id"], payload["user_login"], http=http)

    def __repr__(self) -> str:
        return f"<ChannelWarningAcknowledge broadcaster={self.broadcaster} user={self.user}>"


class ChannelWarningSend(BaseEvent):
    """
    Represents a channel warning send event.

    Attributes
    ----------
    broadcaster: PartialUser
        The broadcaster whose channel sent a warning.
    user: PartialUser
        The user being warned.
    moderator: PartialUser
        The moderator who sent the warning.
    reason: str | None
        The reason given for the warning.
    chat_rules: list[str] | None
        The chat rules cited for the warning.
    """

    subscription_type = "channel.warning.send"

    __slots__ = ("broadcaster", "user", "moderator", "reason", "chat_rules")

    def __init__(self, payload: ChannelWarningSendEvent, *, http: HTTPClient) -> None:
        self.broadcaster: PartialUser = PartialUser(
            payload["broadcaster_user_id"], payload["broadcaster_user_login"], http=http
        )
        self.user: PartialUser = PartialUser(payload["user_id"], payload["user_login"], http=http)
        self.moderator: PartialUser = PartialUser(payload["moderator_user_id"], payload["moderator_user_login"], http=http)
        self.reason: str | None = payload.get("reason")
        self.chat_rules: list[str] | None = payload.get("chat_rules_cited")

    def __repr__(self) -> str:
        return f"<ChannelWarningSend broadcaster={self.broadcaster} user={self.user} moderator={self.moderator}>"


class CharityDonation(BaseEvent):
    """
    Represents a charity campaign start event.

    Attributes
    ----------
    broadcaster: PartialUser
        The broadcaster that's running the campaign.
    user: PartialUser
        The user that donated to the campaign.
    id: str
        An ID that identifies the donation. The ID is unique across campaigns.
    campaign_id: str
        An ID that identifies the charity campaign.
    name: str
        The name of the charity.
    description: str
        A description of the charity.
    logo: Asset
        The charity logo as an asset.
    website: str
        A URL to the charity's website.
    amount: CharityValues
        The amount of money that the user donated.
    """

    subscription_type = "channel.charity_campaign.donate"

    __slots__ = ("broadcaster", "user", "id", "campaign_id", "name", "description", "logo", "website", "amount")

    def __init__(self, payload: CharityCampaignDonationEvent, *, http: HTTPClient) -> None:
        self.broadcaster: PartialUser = PartialUser(
            payload["broadcaster_user_id"], payload["broadcaster_user_login"], http=http
        )
        self.user: PartialUser = PartialUser(payload["user_id"], payload["user_login"], http=http)
        self.id: str = payload["id"]
        self.campaign_id: str = payload["campaign_id"]
        self.name: str = payload["charity_name"]
        self.description: str = payload["charity_description"]
        self.logo: Asset = Asset(payload["charity_logo"], http=http, dimensions=(100, 100))
        self.website: str = payload["charity_website"]
        self.amount: CharityValues = CharityValues(payload["amount"])

    def __repr__(self) -> str:
        return f"<CharityDonation broadcaster={self.broadcaster} user={self.user} id={self.id} name={self.name}>"


class BaseCharityCampaign(BaseEvent):
    __slots__ = ("broadcaster", "id", "name", "description", "logo", "website", "current", "target")

    def __init__(
        self,
        payload: CharityCampaignStartEvent | CharityCampaignProgressEvent | CharityCampaignStopEvent,
        *,
        http: HTTPClient,
    ) -> None:
        self.broadcaster: PartialUser = PartialUser(
            payload["broadcaster_user_id"], payload["broadcaster_user_login"], http=http
        )
        self.id: str = payload["id"]
        self.name: str = payload["charity_name"]
        self.description: str = payload["charity_description"]
        self.logo: Asset = Asset(payload["charity_logo"], http=http, dimensions=(100, 100))
        self.website: str = payload["charity_website"]
        self.current: CharityValues = CharityValues(payload["current_amount"])
        self.target: CharityValues = CharityValues(payload["target_amount"])

    def __repr__(self) -> str:
        return f"<CharityCampaignStart broadcaster={self.broadcaster} id={self.id} name={self.name}>"


class CharityCampaignStart(BaseCharityCampaign):
    """
    Represents a charity campaign start event.

    Attributes
    ----------
    broadcaster: PartialUser
        The broadcaster that's running the campaign.
    id: str
        ID that identifies the charity campaign.
    name: str
        The name of the charity.
    description: str
        A description of the charity.
    logo: Asset
        The charity logo as an asset.
    website: str
        A URL to the charity's website.
    current: CharityValues
        The current amount of donations that the campaign has received.
    target: CharityValues
        The target amount of donations that the campaign has received.
    started_at: datetime.datetime
        Datetime of when the broadcaster started the campaign.
    """

    subscription_type = "channel.charity_campaign.start"

    __slots__ = ("started_at",)

    def __init__(self, payload: CharityCampaignStartEvent, *, http: HTTPClient) -> None:
        super().__init__(payload, http=http)
        self.started_at: datetime.datetime = parse_timestamp(payload["started_at"])

    def __repr__(self) -> str:
        return f"<CharityCampaignStart broadcaster={self.broadcaster} id={self.id} name={self.name} started_at={self.started_at}>"


class CharityCampaignProgress(BaseCharityCampaign):
    """
    Represents a charity campaign progress event.

    Attributes
    ----------
    broadcaster: PartialUser
        The broadcaster that's running the campaign.
    id: str
        ID that identifies the charity campaign.
    name: str
        The name of the charity.
    description: str
        A description of the charity.
    logo: Asset
        The charity logo as an asset.
    website: str
        A URL to the charity's website.
    current: CharityValues
        The current amount of donations that the campaign has received.
    target: CharityValues
        The target amount of donations that the campaign has received.
    """

    subscription_type = "channel.charity_campaign.progress"

    def __init__(self, payload: CharityCampaignProgressEvent, *, http: HTTPClient) -> None:
        super().__init__(payload, http=http)

    def __repr__(self) -> str:
        return f"<CharityCampaignProgress broadcaster={self.broadcaster} id={self.id} name={self.name} current={self.current} target={self.target}>"


class CharityCampaignStop(BaseCharityCampaign):
    """
    Represents a charity campaign stop event.

    Attributes
    ----------
    broadcaster: PartialUser
        The broadcaster that's running the campaign.
    id: str
        ID that identifies the charity campaign.
    name: str
        The name of the charity.
    description: str
        A description of the charity.
    logo: Asset
        The charity logo as an asset.
    website: str
        A URL to the charity's website.
    current: CharityValues
        The current amount of donations that the campaign has received.
    target: CharityValues
        The target amount of donations that the campaign has received.
    stopped_at: datetime.datetime
        Datetime of when the broadcaster stopped the campaign.
    """

    subscription_type = "channel.charity_campaign.stop"

    __slots__ = ("stopped_at",)

    def __init__(self, payload: CharityCampaignStopEvent, *, http: HTTPClient) -> None:
        super().__init__(payload, http=http)
        self.stopped_at: datetime.datetime = parse_timestamp(payload["stopped_at"])

    def __repr__(self) -> str:
        return f"<CharityCampaignStop broadcaster={self.broadcaster} id={self.id} name={self.name} stopped_at={self.stopped_at}>"


class BaseGoal(BaseEvent):
    __slots__ = ("id", "broadcaster", "type", "description", "current_amount", "target_amount", "started_at")

    def __init__(self, payload: GoalBeginEvent | GoalProgressEvent | GoalEndEvent, *, http: HTTPClient) -> None:
        self.id: str = payload["id"]
        self.broadcaster: PartialUser = PartialUser(
            payload["broadcaster_user_id"], payload["broadcaster_user_login"], http=http
        )
        self.type: Literal[
            "follow",
            "subscription",
            "subscription_count",
            "new_subscription",
            "new_subscription_count",
            "new_bit",
            "new_cheerer",
        ] = payload["type"]
        self.description: str = payload["description"]
        self.current_amount: int = int(payload["current_amount"])
        self.target_amount: int = int(payload["target_amount"])
        self.started_at: datetime.datetime = parse_timestamp(payload["started_at"])

    def __repr__(self) -> str:
        return f"<BaseGoal id={self.id} broadcaster={self.broadcaster} type={self.type} target_amount={self.target_amount} started_at={self.started_at}>"


class GoalBegin(BaseGoal):
    """
    Represents a goal begin event.

    Attributes
    ----------
    broadcaster: PartialUser
        The broadcaster who started a goal.
    id: str
        An ID that identifies this event.
    type: Literal["follow", "subscription", "subscription_count", "new_subscription", "new_subscription_count", "new_bit", "new_cheerer"]
        The type of goal.

        | type                  | Description                                                                                                                                                              |
        |-----------------------|--------------------------------------------------------------------------------------------------------------------------------------------------------------------------|
        | follow                | The goal is to increase followers.                                                                                                                                       |
        | subscription          | The goal is to increase subscriptions. This type shows the net increase or decrease in tier points associated with the subscriptions.                                     |
        | subscription_count    | The goal is to increase subscriptions. This type shows the net increase or decrease in the number of subscriptions.                                                      |
        | new_subscription      | The goal is to increase subscriptions. This type shows only the net increase in tier points associated with the subscriptions (it does not account for users that unsubscribed since the goal started). |
        | new_subscription_count| The goal is to increase subscriptions. This type shows only the net increase in the number of subscriptions (it does not account for users that unsubscribed since the goal started).                 |
        | new_bit               | The goal is to increase the amount of Bits used on the channel.                                                                                                          |
        | new_cheerer           | The goal is to increase the number of unique Cheerers to Cheer on the channel.                                                                                           |

    description: str
        A description of the goal, if specified. The description may contain a maximum of 40 characters.
    current_amount: int
        The goal's current value. The goal's type determines how this value is increased or decreased.

        | type                  | Description                                                                                                                                |
        |-----------------------|--------------------------------------------------------------------------------------------------------------------------------------------|
        | follow                | This number increases with new followers and decreases when users unfollow the broadcaster.                                                |
        | subscription          | This number is increased and decreased by the points value associated with the subscription tier. For example, if a tier-two subscription is worth 2 points, this field is increased or decreased by 2, not 1. |
        | subscription_count    | This field is increased by 1 for each new subscription and decreased by 1 for each user that unsubscribes.                                  |
        | new_subscription      | This field is increased by the points value associated with the subscription tier. For example, if a tier-two subscription is worth 2 points, this field is increased by 2, not 1. |
        | new_subscription_count| This field is increased by 1 for each new subscription.                                                                                     |

    target_amount: int
        The goal's target value. For example, if the broadcaster has 200 followers before creating the goal, and their goal is to double that number, this field is set to 400.
    started_at: datetime.datetime
        The datetime when the broadcaster started the goal.
    """

    subscription_type = "channel.goal.begin"

    def __init__(self, payload: GoalBeginEvent, *, http: HTTPClient) -> None:
        super().__init__(payload, http=http)

    def __repr__(self) -> str:
        return f"<GoalBegin id={self.id} broadcaster={self.broadcaster} type={self.type} target_amount={self.target_amount} started_at={self.started_at}>"


class GoalProgress(BaseGoal):
    """
    Represents a goal progress event.

    Attributes
    ----------
    broadcaster: PartialUser
        The broadcaster whose goal progressed.
    id: str
        An ID that identifies this event.
    type: Literal["follow", "subscription", "subscription_count", "new_subscription", "new_subscription_count", "new_bit", "new_cheerer"]
        The type of goal.

        | type                  | Description                                                                                                                                                              |
        |-----------------------|--------------------------------------------------------------------------------------------------------------------------------------------------------------------------|
        | follow                | The goal is to increase followers.                                                                                                                                       |
        | subscription          | The goal is to increase subscriptions. This type shows the net increase or decrease in tier points associated with the subscriptions.                                     |
        | subscription_count    | The goal is to increase subscriptions. This type shows the net increase or decrease in the number of subscriptions.                                                      |
        | new_subscription      | The goal is to increase subscriptions. This type shows only the net increase in tier points associated with the subscriptions (it does not account for users that unsubscribed since the goal started). |
        | new_subscription_count| The goal is to increase subscriptions. This type shows only the net increase in the number of subscriptions (it does not account for users that unsubscribed since the goal started).                 |
        | new_bit               | The goal is to increase the amount of Bits used on the channel.                                                                                                          |
        | new_cheerer           | The goal is to increase the number of unique Cheerers to Cheer on the channel.                                                                                           |

    description: str
        A description of the goal, if specified. The description may contain a maximum of 40 characters.
    current_amount: int
        The goal's current value. The goal's type determines how this value is increased or decreased.

        | type                  | Description                                                                                                                                |
        |-----------------------|--------------------------------------------------------------------------------------------------------------------------------------------|
        | follow                | This number increases with new followers and decreases when users unfollow the broadcaster.                                                |
        | subscription          | This number is increased and decreased by the points value associated with the subscription tier. For example, if a tier-two subscription is worth 2 points, this field is increased or decreased by 2, not 1. |
        | subscription_count    | This field is increased by 1 for each new subscription and decreased by 1 for each user that unsubscribes.                                  |
        | new_subscription      | This field is increased by the points value associated with the subscription tier. For example, if a tier-two subscription is worth 2 points, this field is increased by 2, not 1. |
        | new_subscription_count| This field is increased by 1 for each new subscription.                                                                                     |

    target_amount: int
        The goal's target value. For example, if the broadcaster has 200 followers before creating the goal, and their goal is to double that number, this field is set to 400.
    started_at: datetime.datetime
        The datetime when the broadcaster started the goal.
    """

    subscription_type = "channel.goal.progress"

    def __init__(self, payload: GoalProgressEvent, *, http: HTTPClient) -> None:
        super().__init__(payload, http=http)

    def __repr__(self) -> str:
        return f"<GoalProgress id={self.id} broadcaster={self.broadcaster} type={self.type} current_amount={self.current_amount} target_amount={self.target_amount} started_at={self.started_at}>"


class GoalEnd(BaseGoal):
    """
    Represents a goal end event.

    Attributes
    ----------
    broadcaster: PartialUser
        The broadcaster whose goal ended.
    id: str
        An ID that identifies this event.
    type: Literal["follow", "subscription", "subscription_count", "new_subscription", "new_subscription_count", "new_bit", "new_cheerer"]
        The type of goal.

        | type                  | Description                                                                                                                                                              |
        |-----------------------|--------------------------------------------------------------------------------------------------------------------------------------------------------------------------|
        | follow                | The goal is to increase followers.                                                                                                                                       |
        | subscription          | The goal is to increase subscriptions. This type shows the net increase or decrease in tier points associated with the subscriptions.                                     |
        | subscription_count    | The goal is to increase subscriptions. This type shows the net increase or decrease in the number of subscriptions.                                                      |
        | new_subscription      | The goal is to increase subscriptions. This type shows only the net increase in tier points associated with the subscriptions (it does not account for users that unsubscribed since the goal started). |
        | new_subscription_count| The goal is to increase subscriptions. This type shows only the net increase in the number of subscriptions (it does not account for users that unsubscribed since the goal started).                 |
        | new_bit               | The goal is to increase the amount of Bits used on the channel.                                                                                                          |
        | new_cheerer           | The goal is to increase the number of unique Cheerers to Cheer on the channel.                                                                                           |

    description: str
        A description of the goal, if specified. The description may contain a maximum of 40 characters.
    current_amount: int
        The goal's current value. The goal's type determines how this value is increased or decreased.

        | type                  | Description                                                                                                                                |
        |-----------------------|--------------------------------------------------------------------------------------------------------------------------------------------|
        | follow                | This number increases with new followers and decreases when users unfollow the broadcaster.                                                |
        | subscription          | This number is increased and decreased by the points value associated with the subscription tier. For example, if a tier-two subscription is worth 2 points, this field is increased or decreased by 2, not 1. |
        | subscription_count    | This field is increased by 1 for each new subscription and decreased by 1 for each user that unsubscribes.                                  |
        | new_subscription      | This field is increased by the points value associated with the subscription tier. For example, if a tier-two subscription is worth 2 points, this field is increased by 2, not 1. |
        | new_subscription_count| This field is increased by 1 for each new subscription.                                                                                     |

    target_amount: int
        The goal's target value. For example, if the broadcaster has 200 followers before creating the goal, and their goal is to double that number, this field is set to 400.
    started_at: datetime.datetime
        The datetime when the broadcaster started the goal.
    ended_at: datetime.datetime
        The datetime when the broadcaster ended the goal.
    achieved: bool
        Whether the broadcaster achieved their goal. Is True if the goal was achieved; otherwise, False.
    """

    subscription_type = "channel.goal.end"

    __slots__ = ("ended_at", "achieved")

    def __init__(self, payload: GoalEndEvent, *, http: HTTPClient) -> None:
        super().__init__(payload, http=http)
        self.ended_at: datetime.datetime = parse_timestamp(payload["ended_at"])
        self.achieved: bool = bool(payload["is_achieved"])

    def __repr__(self) -> str:
        return f"<GoalEnd id={self.id} broadcaster={self.broadcaster} type={self.type} started_at={self.started_at} ended_at={self.ended_at} achieved={self.achieved}>"


class HypeTrainContribution:
    """
    Represents a hype train contribution.

    Attributes
    ----------
    user: PartialUser
        The user that made the contribution.
    type: Literal["bits", "subscription", "other"]
        The contribution method used. Possible values are:

        | type          | Description                                                       |
        |---------------|-------------------------------------------------------------------|
        | bits          | Cheering with Bits.                                               |
        | subscription  | Subscription activity like subscribing or gifting subscriptions.  |
        | other         | Covers other contribution methods not listed.                     |

    total: int
        The total amount contributed. If type is bits, total represents the amount of Bits used.
        If type is subscription, total is 500, 1000, or 2500 to represent tier 1, 2, or 3 subscriptions, respectively.
    """

    __slots__ = ("user", "type", "total")

    def __init__(self, data: HypeTrainContributionData, *, http: HTTPClient) -> None:
        self.user: PartialUser = PartialUser(data["user_id"], data["user_login"], http=http)
        self.type: Literal["bits", "subscription", "other"] = data["type"]
        self.total: int = int(data["total"])

    def __repr__(self) -> str:
        return f"<HypeTrainContribution user={self.user} type={self.type} total={self.total}>"


class BaseHypeTrain(BaseEvent):
    __slots__ = (
        "broadcaster",
        "id",
        "level",
        "total",
        "top_contributions",
        "started_at",
    )

    def __init__(
        self, payload: HypeTrainBeginEvent | HypeTrainProgressEvent | HypeTrainEndEvent, *, http: HTTPClient
    ) -> None:
        self.broadcaster: PartialUser = PartialUser(
            payload["broadcaster_user_id"], payload["broadcaster_user_login"], http=http
        )
        self.id: str = payload["id"]
        self.level: int = int(payload["level"])
        self.total: int = int(payload["total"])
        self.top_contributions: list[HypeTrainContribution] = [
            HypeTrainContribution(c, http=http) for c in payload["top_contributions"]
        ]
        self.started_at: datetime.datetime = parse_timestamp(payload["started_at"])

    def __repr__(self) -> str:
        return f"<BaseHypeTrain id={self.id} broadcaster={self.broadcaster} started_at={self.started_at}>"


class HypeTrainBegin(BaseHypeTrain):
    """
    Represents a hype train begin event.

    Attributes
    ----------
    broadcaster: PartialUser
        The broadcaster who has a hype train begin.
    id: str
        The hype train ID.
    level: int
        The starting level of the hype train.
    total: int
        Total points contributed to the hype train.
    progress: int
        The number of points contributed to the hype train at the current level.
    goal: int
        The number of points required to reach the next level.
    top_contributions: list[HypeTrainContribution]
        The contributors with the most points contributed.
    last_contribution: HypeTrainContribution
        The most recent contribution.
    started_at: datetime.datetime
        The datetime of when the hype train started.
    expires_at: datetime.datetime
        The datetime when the hype train expires. The expiration is extended when the hype train reaches a new level.
    """

    subscription_type = "channel.hype_train.begin"

    __slots__ = (
        "progress",
        "goal",
        "last_contribution",
        "expires_at",
    )

    def __init__(self, payload: HypeTrainBeginEvent, *, http: HTTPClient) -> None:
        super().__init__(payload, http=http)
        self.progress: int = int(payload["progress"])
        self.goal: int = int(payload["goal"])
        self.last_contribution: HypeTrainContribution = HypeTrainContribution(payload["last_contribution"], http=http)
        self.expires_at: datetime.datetime = parse_timestamp(payload["expires_at"])

    def __repr__(self) -> str:
        return f"<HypeTrainBegin id={self.id} broadcaster={self.broadcaster} goal={self.goal} started_at={self.started_at}>"


class HypeTrainProgress(BaseHypeTrain):
    """
    Represents a hype train progress event.

    Attributes
    ----------
    broadcaster: PartialUser
        The broadcaster whose hype train progressed.
    id: str
        The hype train ID.
    level: int
        The current level of the hype train.
    total: int
        Total points contributed to the hype train.
    progress: int
        The number of points contributed to the hype train at the current level.
    goal: int
        The number of points required to reach the next level.
    top_contributions: list[HypeTrainContribution]
        The contributors with the most points contributed.
    last_contribution: HypeTrainContribution
        The most recent contribution.
    started_at: datetime.datetime
        The datetime of when the hype train started.
    expires_at: datetime.datetime
        The datetime when the hype train expires. The expiration is extended when the hype train reaches a new level.
    """

    subscription_type = "channel.hype_train.progress"

    __slots__ = (
        "progress",
        "goal",
        "last_contribution",
        "expires_at",
    )

    def __init__(self, payload: HypeTrainProgressEvent, *, http: HTTPClient) -> None:
        super().__init__(payload, http=http)
        self.progress: int = int(payload["progress"])
        self.goal: int = int(payload["goal"])
        self.last_contribution: HypeTrainContribution = HypeTrainContribution(payload["last_contribution"], http=http)
        self.expires_at: datetime.datetime = parse_timestamp(payload["expires_at"])

    def __repr__(self) -> str:
        return f"<HypeTrainProgress id={self.id} broadcaster={self.broadcaster} goal={self.goal} progress={self.progress}>"


class HypeTrainEnd(BaseHypeTrain):
    """
    Represents a hype train end event.

    Attributes
    ----------
    broadcaster: PartialUser
        The broadcaster whose hype train has ended.
    id: str
        The hype train ID.
    level: int
        The final level of the hype train.
    total: int
        Total points contributed to the hype train.
    top_contributions: list[HypeTrainContribution]
        The contributors with the most points contributed.
    started_at: datetime.datetime
        The datetime of when the hype train started.
    ended_at: datetime.datetime
        The datetime of when the hype train ended.
    cooldown_until: datetime.datetime
        The datetime when the hype train cooldown ends so that the next hype train can start.
    """

    subscription_type = "channel.hype_train.end"

    __slots__ = (
        "cooldown_until",
        "ended_at",
    )

    def __init__(self, payload: HypeTrainEndEvent, *, http: HTTPClient) -> None:
        super().__init__(payload, http=http)
        self.ended_at: datetime.datetime = parse_timestamp(payload["ended_at"])
        self.cooldown_until: datetime.datetime = parse_timestamp(payload["cooldown_ends_at"])

    def __repr__(self) -> str:
        return f"<HypeTrainEnd id={self.id} broadcaster={self.broadcaster} total={self.total} ended_at={self.ended_at}>"


class ShieldModeBegin(BaseEvent):
    """
    Represents a shield mode begin event.

    Attributes
    ----------
    broadcaster: PartialUser
        The broadcaster whose shield mode status was updated.
    moderator: PartialUser
        The moderator that updated the shield mode status. This will be the same as the `broadcaster` if the broadcaster updated the status.
    started_at: datetime.datetime
        The UTC datetime of when the moderator activated shield mode.
    """

    subscription_type = "channel.shield_mode.begin"

    __slots__ = (
        "broadcaster",
        "moderator",
        "started_at",
    )

    def __init__(self, payload: ShieldModeBeginEvent, *, http: HTTPClient) -> None:
        self.broadcaster: PartialUser = PartialUser(
            payload["broadcaster_user_id"], payload["broadcaster_user_login"], http=http
        )
        self.moderator: PartialUser = PartialUser(payload["moderator_user_id"], payload["moderator_user_login"], http=http)
        self.started_at: datetime.datetime = parse_timestamp(payload["started_at"])

    def __repr__(self) -> str:
        return f"<ShieldModeBegin broadcaster={self.broadcaster} moderator={self.moderator} started_at={self.started_at}>"


class ShieldModeEnd(BaseEvent):
    """
    Represents a shield mode end event.

    Attributes
    ----------
    broadcaster: PartialUser
        The broadcaster whose shield mode status was updated.
    moderator: PartialUser
        The moderator that updated the shield mode status. This will be the same as the `broadcaster` if the broadcaster updated the status.
    ended_at: datetime.datetime
        The UTC datetime of when the moderator deactivated shield mode.
    """

    subscription_type = "channel.shield_mode.end"

    __slots__ = (
        "broadcaster",
        "moderator",
        "ended_at",
    )

    def __init__(self, payload: ShieldModeEndEvent, *, http: HTTPClient) -> None:
        self.broadcaster: PartialUser = PartialUser(
            payload["broadcaster_user_id"], payload["broadcaster_user_login"], http=http
        )
        self.moderator: PartialUser = PartialUser(payload["moderator_user_id"], payload["moderator_user_login"], http=http)
        self.ended_at: datetime.datetime = parse_timestamp(payload["ended_at"])

    def __repr__(self) -> str:
        return f"<ShieldModeEnd broadcaster={self.broadcaster} moderator={self.moderator} ended_at={self.ended_at}>"


class ShoutoutCreate(BaseEvent):
    """
    Represents a shoutout create event.

    Attributes
    ----------
    broadcaster: PartialUser
        The broadcaster that sent the shoutout.
    moderator: PartialUser
        The moderator that sent the shoutout. This may be the same as the broadcaster.
    to_broadcaster: PartialUser
        The broadcaster that received the shoutout.
    viewer_count: int
        The number of users that were watching the broadcaster's stream at the time of the shoutout.
    started_at: datetime.datetime
        The UTC datetime of when the moderator sent the shoutout.
    cooldown_until: datetime.datetime
        The UTC datetime of when the broadcaster may send a shoutout to a different broadcaster.
    target_cooldown_until: datetime.datetime
        The UTC datetime of when the broadcaster may send another shoutout to the `to_broadcaster` again.
    """

    subscription_type = "channel.shoutout.create"

    __slots__ = (
        "broadcaster",
        "to_broadcaster",
        "moderator",
        "viewer_count",
        "started_at",
        "cooldown_until",
        "target_cooldown_until",
    )

    def __init__(self, payload: ShoutoutCreateEvent, *, http: HTTPClient) -> None:
        self.broadcaster: PartialUser = PartialUser(
            payload["broadcaster_user_id"], payload["broadcaster_user_login"], http=http
        )
        self.moderator: PartialUser = PartialUser(payload["moderator_user_id"], payload["moderator_user_login"], http=http)
        self.to_broadcaster: PartialUser = PartialUser(
            payload["to_broadcaster_user_id"], payload["to_broadcaster_user_login"], http=http
        )
        self.viewer_count: int = int(payload["viewer_count"])
        self.started_at: datetime.datetime = parse_timestamp(payload["started_at"])
        self.cooldown_until: datetime.datetime = parse_timestamp(payload["cooldown_ends_at"])
        self.target_cooldown_until: datetime.datetime = parse_timestamp(payload["target_cooldown_ends_at"])

    def __repr__(self) -> str:
        return f"<ShoutoutCreate broadcaster={self.broadcaster} to_broadcaster={self.to_broadcaster} started_at={self.started_at}>"


class ShoutoutReceive(BaseEvent):
    """
    Represents a shoutout received event.

    Attributes
    ----------
    broadcaster: PartialUser
        The broadcaster that received the shoutout.
    from_broadcaster: PartialUser
        The broadcaster that sent the shoutout.
    viewer_count: int
        The number of users that were watching the from_broadcaster's stream at the time of the shoutout.
    started_at: datetime.datetime
        The UTC datetime of when the moderator sent the shoutout.
    """

    subscription_type = "channel.shoutout.receive"

    __slots__ = ("broadcaster", "from_broadcaster", "viewer_count", "started_at")

    def __init__(self, payload: ShoutoutReceiveEvent, *, http: HTTPClient) -> None:
        self.broadcaster: PartialUser = PartialUser(
            payload["broadcaster_user_id"], payload["broadcaster_user_login"], http=http
        )
        self.from_broadcaster: PartialUser = PartialUser(
            payload["from_broadcaster_user_id"], payload["from_broadcaster_user_login"], http=http
        )
        self.viewer_count: int = int(payload["viewer_count"])
        self.started_at: datetime.datetime = parse_timestamp(payload["started_at"])

    def __repr__(self) -> str:
        return f"<ShoutoutReceive broadcaster={self.broadcaster} from_broadcaster={self.from_broadcaster} started_at={self.started_at}>"


class StreamOnline(BaseEvent):
    """
    Represents a stream online event.

    Attributes
    ----------
    broadcaster: PartialUser
        The user whose stream is now online.
    id: str
        The ID of the stream.
    type: Literal["live", "playlist", "watch_party", "premiere", "rerun"]
        The stream type. Valid values are:

        - live
        - playlist
        - watch_party
        - premiere
        - rerun

    started_at: datetime.datetime
        The datetime of when the stream started.
    """

    subscription_type = "stream.online"

    __slots__ = ("broadcaster", "id", "type", "started_at")

    def __init__(self, payload: StreamOnlineEvent, *, http: HTTPClient) -> None:
        self.broadcaster: PartialUser = PartialUser(
            payload["broadcaster_user_id"], payload["broadcaster_user_login"], http=http
        )
        self.id: str = payload["id"]
        self.type: Literal["live", "playlist", "watch_party", "premiere", "rerun"] = payload["type"]
        self.started_at: datetime.datetime = parse_timestamp(payload["started_at"])

    def __repr__(self) -> str:
        return f"<StreamOnline id={self.id} broadcaster={self.broadcaster} started_at={self.started_at}>"


class StreamOffline(BaseEvent):
    """
    Represents a stream offline event.

    Attributes
    ----------
    broadcaster: PartialUser
        The user whose stream is now offline.
    """

    subscription_type = "stream.offline"

    __slots__ = "broadcaster"

    def __init__(self, payload: StreamOfflineEvent, *, http: HTTPClient) -> None:
        self.broadcaster: PartialUser = PartialUser(
            payload["broadcaster_user_id"], payload["broadcaster_user_login"], http=http
        )

    def __repr__(self) -> str:
        return f"<StreamOffline broadcaster={self.broadcaster}>"


class UserAuthorizationGrant(BaseEvent):
    """
    Represents a user authorisation grant event.

    !!! info
        This subscription type is only supported by webhooks, and cannot be used with WebSockets.

    Attributes
    ----------
    client_id: str
        The client_id  of the application that was granted user access.
    user: PartialUser
        The user who has granted authorization for your client id.
    """

    subscription_type = "user.authorization.grant"

    __slots__ = ("client_id", "user")

    def __init__(self, payload: UserAuthorizationGrantEvent, *, http: HTTPClient) -> None:
        self.client_id: str = payload["client_id"]
        self.user: PartialUser = PartialUser(payload["user_id"], payload["user_login"], http=http)

    def __repr__(self) -> str:
        return f"<UserAuthorizationGrant client_id={self.client_id} user={self.user}>"


class UserAuthorizationRevoke(BaseEvent):
    """
    Represents a user authorisation reoke event.

    !!! info
        This subscription type is only supported by webhooks, and cannot be used with WebSockets.

        The `user.id` will always be populated but `user.name` can be `None` if the user no longer exists.

    Attributes
    ----------
    client_id: str
        The client_id of the application with revoked user access.
    user: PartialUser
        The user who has revoked authorization for your client id.
    """

    subscription_type = "user.authorization.revoke"

    __slots__ = ("client_id", "user")

    def __init__(self, payload: UserAuthorizationRevokeEvent, *, http: HTTPClient) -> None:
        self.client_id: str = payload["client_id"]
        self.user: PartialUser | None = (
            PartialUser(payload["user_id"], payload["user_login"], http=http) if payload.get("user_id") else None
        )

    def __repr__(self) -> str:
        return f"<UserAuthorizationRevoke client_id={self.client_id} user={self.user}>"


class UserUpdate(BaseEvent):
    """
    Represents a user update event.

    ??? note
        The email attribute requires the `user:read:email` scope otherwise it is None.

    Attributes
    ----------
    user: PartialUser
        The user who has updated their account.
    verified: bool
        Whether Twitch has verified the user's email address.
    description: str
        The user's description.
    email: str | None
        The user's email address. Requires the `user:read:email` scope for the user.
    """

    subscription_type = "user.update"

    __slots__ = ("user", "email", "verified", "description")

    def __init__(self, payload: UserUpdateEvent, *, http: HTTPClient) -> None:
        self.user: PartialUser = PartialUser(payload["user_id"], payload["user_login"], http=http)
        self.verified: bool = bool(payload["email_verified"])
        self.description: str = payload["description"]
        self.email: str | None = payload.get("email", None)

    def __repr__(self) -> str:
        return f"<UserUpdate user={self.user} verified={self.verified} description={self.description}>"


class Whisper(BaseEvent):
    """Represents a whisper event.

    Attributes
    ----------
    sender: PartialUser
        The user sending the whisper.
    recipient: PartialUser
        The user receiving the whisper.
    id: str
        The whisper ID.
    text: str
        The message text.
    """

    subscription_type = "user.whisper.message"

    __slots__ = ("sender", "recipient", "id", "text")

    def __init__(self, payload: UserWhisperEvent, *, http: HTTPClient) -> None:
        self.sender: PartialUser = PartialUser(payload["from_user_id"], payload["from_user_login"], http=http)
        self.recipient: PartialUser = PartialUser(payload["to_user_id"], payload["to_user_login"], http=http)
        self.id: str = payload["whisper_id"]
        self.text: str = payload["whisper"]["text"]

    def __repr__(self) -> str:
        return f"<Whisper sender={self.sender} recipient={self.recipient} id={self.id} text={self.text}>"


class SubscriptionRevoked:
    __slots__ = (
        "raw",
        "id",
        "status",
        "reason",
        "type",
        "version",
        "cost",
        "transport_method",
        "transport_data",
        "created_at",
    )

    def __init__(self, data: RevocationSubscription) -> None:
        self.id: str = data["id"]
        self.raw: RevocationSubscription = data
        self.status: RevocationReason = RevocationReason(data["status"])
        self.reason: RevocationReason = self.status
        self.type: str = data["type"]
        self.version: str = data["version"]
        self.cost: int = data["cost"]
        self.transport_method: TransportMethod = TransportMethod(data["transport"]["method"])
        self.transport_data: RevocationTransport = data["transport"]
<<<<<<< HEAD
        self.created_at: datetime.datetime = parse_timestamp(data["created_at"])
=======


class EventsubTransport:
    """Represents an eventsub subscription.

    Attributes
    ----------
    method: Literal["websocket", "webhook"]
        The transport method. This can be either ``websocket`` or ``webhook``.
    callback: str | None
        The callback URL where the notifications are sent. This will only be populated if the method is set to ``webhook``.
    session_id: str | None
        An ID that identifies the WebSocket that notifications are sent to. This will only be populated if the method is set to ``websocket``.
    connected_at: str | None
        The UTC datetime that the WebSocket connection was established. This will only be populated if the method is set to ``websocket``.
    disconnected_at: str | None
        The UTC datetime that the WebSocket connection was lost. This will only be populated if the method is set to ``websocket``.
    """

    __slots__ = ("method", "callback", "session_id", "connected_at", "disconnected_at")

    def __init__(self, data: EventsubTransportData) -> None:
        self.method: Literal["websocket", "webhook"] = data["method"]
        self.callback: str | None = data.get("callback")
        self.session_id: str | None = data.get("session_id")
        self.connected_at: str | None = data.get("connected_at")
        self.disconnected_at: str | None = data.get("disconnected_at")

    def __repr__(self) -> str:
        return f"<EventsubTransport method={self.method} callback={self.callback} session_id={self.session_id}>"


class EventsubSubscription:
    """Represents an eventsub subscription.

    Attributes
    ----------
    id: str
        An ID that identifies the subscription.
    status: Literal[
            "enabled",
            "webhook_callback_verification_pending",
            "webhook_callback_verification_failed",
            "notification_failures_exceeded",
            "authorization_revoked",
            "moderator_removed",
            "user_removed",
            "version_removed",
            "beta_maintenance",
            "websocket_disconnected",
            "websocket_failed_ping_pong",
            "websocket_received_inbound_traffic",
            "websocket_connection_unused",
            "websocket_internal_error",
            "websocket_network_timeout",
            "websocket_network_error",
        ]
        The subscription's status. The subscriber receives events only for enabled subscriptions.

        +----------------------------------------+-------------------------------------------------------------------------------------------------------------------+
        | Status                                 | Description                                                                                                       |
        +========================================+===================================================================================================================+
        | enabled                                | The subscription is enabled.                                                                                      |
        +----------------------------------------+-------------------------------------------------------------------------------------------------------------------+
        | webhook_callback_verification_pending  | The subscription is pending verification of the specified callback URL.                                           |
        +----------------------------------------+-------------------------------------------------------------------------------------------------------------------+
        | webhook_callback_verification_failed   | The specified callback URL failed verification.                                                                   |
        +----------------------------------------+-------------------------------------------------------------------------------------------------------------------+
        | notification_failures_exceeded         | The notification delivery failure rate was too high.                                                              |
        +----------------------------------------+-------------------------------------------------------------------------------------------------------------------+
        | authorization_revoked                  | The authorization was revoked for one or more users specified in the Condition object.                            |
        +----------------------------------------+-------------------------------------------------------------------------------------------------------------------+
        | moderator_removed                      | The moderator that authorized the subscription is no longer one of the broadcaster's moderators.                  |
        +----------------------------------------+-------------------------------------------------------------------------------------------------------------------+
        | user_removed                           | One of the users specified in the Condition object was removed.                                                   |
        +----------------------------------------+-------------------------------------------------------------------------------------------------------------------+
        | chat_user_banned                       | The user specified in the Condition object was banned from the broadcaster's chat.                                |
        +----------------------------------------+-------------------------------------------------------------------------------------------------------------------+
        | version_removed                        | The subscription to subscription type and version is no longer supported.                                         |
        +----------------------------------------+-------------------------------------------------------------------------------------------------------------------+
        | beta_maintenance                       | The subscription to the beta subscription type was removed due to maintenance.                                    |
        +----------------------------------------+-------------------------------------------------------------------------------------------------------------------+
        | websocket_disconnected                 | The client closed the connection.                                                                                 |
        +----------------------------------------+-------------------------------------------------------------------------------------------------------------------+
        | websocket_failed_ping_pong             | The client failed to respond to a ping message.                                                                   |
        +----------------------------------------+-------------------------------------------------------------------------------------------------------------------+
        | websocket_received_inbound_traffic     | The client sent a non-pong message. Clients may only send pong messages (and only in response to a ping message). |
        +----------------------------------------+-------------------------------------------------------------------------------------------------------------------+
        | websocket_connection_unused            | The client failed to subscribe to events within the required time.                                                |
        +----------------------------------------+-------------------------------------------------------------------------------------------------------------------+
        | websocket_internal_error               | The Twitch WebSocket server experienced an unexpected error.                                                      |
        +----------------------------------------+-------------------------------------------------------------------------------------------------------------------+
        | websocket_network_timeout              | The Twitch WebSocket server timed out writing the message to the client.                                          |
        +----------------------------------------+-------------------------------------------------------------------------------------------------------------------+
        | websocket_network_error                | The Twitch WebSocket server experienced a network error writing the message to the client.                        |
        +----------------------------------------+-------------------------------------------------------------------------------------------------------------------+
        | websocket_failed_to_reconnect          | The client failed to reconnect to the Twitch WebSocket server within the required time after a Reconnect Message. |
        +----------------------------------------+-------------------------------------------------------------------------------------------------------------------+

    type: str
        The subscription's type. e.g. ``channel.follow`` For a list of subscription types, see `Subscription Types <https://dev.twitch.tv/docs/eventsub/eventsub-subscription-types/#subscription-types>`_.
    version: str
        The version number that identifies this definition of the subscription's data.
    condition: Condition
        The subscription's parameter values. This is a dictionary mapping of parameters used to subscribe.
        e.g. {"broadcaster_user_id": "123456789"}
    created_at: datetime.datetime
        The datetime of when the subscription was created.
    cost: int
        The amount that the subscription counts against your limit. Learn More
    transport: EventsubTransport
        The transport details used to send the notifications.
    """

    def __init__(self, data: EventsubSubscriptionResponseData, *, http: HTTPClient) -> None:
        self._http: HTTPClient = http
        self.id: str = data["id"]
        self.status: Literal[
            "enabled",
            "webhook_callback_verification_pending",
            "webhook_callback_verification_failed",
            "notification_failures_exceeded",
            "authorization_revoked",
            "moderator_removed",
            "user_removed",
            "version_removed",
            "beta_maintenance",
            "websocket_disconnected",
            "websocket_failed_ping_pong",
            "websocket_received_inbound_traffic",
            "websocket_connection_unused",
            "websocket_internal_error",
            "websocket_network_timeout",
            "websocket_network_error",
        ] = data["status"]
        self.type: str = data["type"]
        self.version: str = data["version"]
        self.condition: Condition = data["condition"]
        self.created_at: datetime.datetime = parse_timestamp(data["created_at"])
        self.cost: int = int(data["cost"])
        self.transport: EventsubTransport = EventsubTransport(data["transport"])

    def __repr__(self) -> str:
        return f"<EventsubSubscription id={self.id} status={self.status} transport={self.transport} type={self.type} version={self.version} condition={self.condition} created_at={self.created_at} cost={self.cost}>"

    async def delete(self, *, token_for: str | None = None) -> None:
        """Delete the eventsub subscription.

        Parameters
        ----------
        token_for : str | None
            For websocket subscriptions, provide the user ID associated with the subscription.
        """
        await self._http.delete_eventsub_subscription(self.id, token_for=token_for)


class EventsubSubscriptions:
    """Represents eventsub subscriptions.

    Attributes
    ----------
    subscriptions: HTTPAsyncIterator[EventsubSubscription]
        Async iterable of the actual subscriptions.
    total: int
        The total number of subscriptions that you've created.
    total_cost: int
        The sum of all of your subscription costs. `Learn more <https://dev.twitch.tv/docs/eventsub/manage-subscriptions/#subscription-limits>_`
    max_total_cost: int
        The maximum total cost that you're allowed to incur for all subscriptions that you create.
    """

    def __init__(self, data: EventsubSubscriptionResponse, iterator: HTTPAsyncIterator[EventsubSubscription]) -> None:
        self.subscriptions: HTTPAsyncIterator[EventsubSubscription] = iterator
        self.total: int = int(data["total"])
        self.total_cost: int = int(data["total_cost"])
        self.max_total_cost: int = int(data["max_total_cost"])

    def __repr__(self) -> str:
        return (
            f"<EventsubSubscriptions total={self.total} total_cost={self.total_cost} max_total_cost={self.max_total_cost}>"
        )
>>>>>>> 6fc87b9c
<|MERGE_RESOLUTION|>--- conflicted
+++ resolved
@@ -4269,9 +4269,7 @@
         self.cost: int = data["cost"]
         self.transport_method: TransportMethod = TransportMethod(data["transport"]["method"])
         self.transport_data: RevocationTransport = data["transport"]
-<<<<<<< HEAD
         self.created_at: datetime.datetime = parse_timestamp(data["created_at"])
-=======
 
 
 class EventsubTransport:
@@ -4452,5 +4450,4 @@
     def __repr__(self) -> str:
         return (
             f"<EventsubSubscriptions total={self.total} total_cost={self.total_cost} max_total_cost={self.max_total_cost}>"
-        )
->>>>>>> 6fc87b9c
+        )